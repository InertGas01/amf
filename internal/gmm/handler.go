package gmm

import (
	"bytes"
	"crypto/sha256"
	"encoding/hex"
	"fmt"
	"net/http"
	"reflect"
	"strconv"
	"strings"
	"time"

	"github.com/antihax/optional"
	"github.com/mitchellh/mapstructure"
	"github.com/mohae/deepcopy"
	"github.com/pkg/errors"

	"github.com/free5gc/amf/internal/context"
	gmm_common "github.com/free5gc/amf/internal/gmm/common"
	gmm_message "github.com/free5gc/amf/internal/gmm/message"
	"github.com/free5gc/amf/internal/logger"
<<<<<<< HEAD
=======
	ngap_message "github.com/free5gc/amf/internal/ngap/message"
>>>>>>> 96b4f33a
	"github.com/free5gc/amf/internal/sbi/producer/callback"
	"github.com/free5gc/amf/internal/util"
	"github.com/free5gc/amf/pkg/factory"
	"github.com/free5gc/amf/pkg/service"
	"github.com/free5gc/nas"
	"github.com/free5gc/nas/nasConvert"
	"github.com/free5gc/nas/nasMessage"
	"github.com/free5gc/nas/nasType"
	"github.com/free5gc/nas/security"
	"github.com/free5gc/ngap/ngapConvert"
	"github.com/free5gc/ngap/ngapType"
	"github.com/free5gc/openapi"
	"github.com/free5gc/openapi/Nnrf_NFDiscovery"
	"github.com/free5gc/openapi/models"
	"github.com/free5gc/util/fsm"
)

const psiArraySize = 16

func HandleULNASTransport(ue *context.AmfUe, anType models.AccessType,
	ulNasTransport *nasMessage.ULNASTransport,
) error {
	ue.GmmLog.Infoln("Handle UL NAS Transport")

	if ue.MacFailed {
		return fmt.Errorf("NAS message integrity check failed")
	}

	switch ulNasTransport.GetPayloadContainerType() {
	// TS 24.501 5.4.5.2.3 case a)
	case nasMessage.PayloadContainerTypeN1SMInfo:
		return transport5GSMMessage(ue, anType, ulNasTransport)
	case nasMessage.PayloadContainerTypeSMS:
		return fmt.Errorf("PayloadContainerTypeSMS has not been implemented yet in UL NAS TRANSPORT")
	case nasMessage.PayloadContainerTypeLPP:
		return fmt.Errorf("PayloadContainerTypeLPP has not been implemented yet in UL NAS TRANSPORT")
	case nasMessage.PayloadContainerTypeSOR:
		return fmt.Errorf("PayloadContainerTypeSOR has not been implemented yet in UL NAS TRANSPORT")
	case nasMessage.PayloadContainerTypeUEPolicy:
		ue.GmmLog.Infoln("AMF Transfer UEPolicy To PCF")
		callback.SendN1MessageNotify(ue, models.N1MessageClass_UPDP,
			ulNasTransport.PayloadContainer.GetPayloadContainerContents(), nil)
	case nasMessage.PayloadContainerTypeUEParameterUpdate:
		ue.GmmLog.Infoln("AMF Transfer UEParameterUpdate To UDM")
		upuMac, err := nasConvert.UpuAckToModels(ulNasTransport.PayloadContainer.GetPayloadContainerContents())
		if err != nil {
			return err
		}
		err = service.GetApp().Consumer().PutUpuAck(ue, upuMac)
		if err != nil {
			return err
		}
		ue.GmmLog.Debugf("UpuMac[%s] in UPU ACK NAS Msg", upuMac)
	case nasMessage.PayloadContainerTypeMultiplePayload:
		return fmt.Errorf("PayloadContainerTypeMultiplePayload has not been implemented yet in UL NAS TRANSPORT")
	}
	return nil
}

func transport5GSMMessage(ue *context.AmfUe, anType models.AccessType,
	ulNasTransport *nasMessage.ULNASTransport,
) error {
	var pduSessionID int32

	ue.GmmLog.Info("Transport 5GSM Message to SMF")

	smMessage := ulNasTransport.PayloadContainer.GetPayloadContainerContents()

	if id := ulNasTransport.PduSessionID2Value; id != nil {
		pduSessionID = int32(id.GetPduSessionID2Value())
	} else {
		return errors.New("PDU Session ID is nil")
	}

	// case 1): looks up a PDU session routing context for the UE and the PDU session ID IE in case the Old PDU
	// session ID IE is not included
	if ulNasTransport.OldPDUSessionID == nil {
		smContext, smContextExist := ue.SmContextFindByPDUSessionID(pduSessionID)
		requestType := ulNasTransport.RequestType

		if requestType != nil {
			switch requestType.GetRequestTypeValue() {
			case nasMessage.ULNASTransportRequestTypeInitialEmergencyRequest:
				fallthrough
			case nasMessage.ULNASTransportRequestTypeExistingEmergencyPduSession:
				ue.GmmLog.Warnf("Emergency PDU Session is not supported")
				gmm_message.SendDLNASTransport(ue.RanUe[anType], nasMessage.PayloadContainerTypeN1SMInfo,
					smMessage, pduSessionID, nasMessage.Cause5GMMPayloadWasNotForwarded, nil, 0)
				return nil
			}
		}

		// AMF has a PDU session routing context for the PDU session ID and the UE
		if smContextExist {
			// case i) Request type IE is either not included
			if requestType == nil {
				return forward5GSMMessageToSMF(ue, anType, pduSessionID, smContext, smMessage)
			}

			switch requestType.GetRequestTypeValue() {
			case nasMessage.ULNASTransportRequestTypeInitialRequest:
				smContext.StoreULNASTransport(ulNasTransport)
				//  perform a local release of the PDU session identified by the PDU session ID and shall request
				// the SMF to perform a local release of the PDU session
				updateData := models.SmContextUpdateData{
					Release: true,
					Cause:   models.Cause_REL_DUE_TO_DUPLICATE_SESSION_ID,
					SmContextStatusUri: fmt.Sprintf("%s"+factory.AmfCallbackResUriPrefix+"/smContextStatus/%s/%d",
						ue.ServingAMF().GetIPv4Uri(), ue.Guti, pduSessionID),
				}
				ue.GmmLog.Warningf("Duplicated PDU session ID[%d]", pduSessionID)
				smContext.SetDuplicatedPduSessionID(true)
				response, _, _, err := service.GetApp().Consumer().SendUpdateSmContextRequest(smContext, updateData, nil, nil)
				if err != nil {
					ue.GmmLog.Errorf("Failed to update smContext, local release SmContext[%d]", pduSessionID)
					ue.SmContextList.Delete(pduSessionID)
					return err
				} else if response == nil {
					ue.GmmLog.Errorf("Response to update smContext is nil, local release SmContext[%d]", pduSessionID)
					ue.SmContextList.Delete(pduSessionID)
				} else if response != nil {
					smContext.SetUserLocation(ue.Location)
					responseData := response.JsonData
					n2Info := response.BinaryDataN2SmInformation
					if n2Info != nil {
						switch responseData.N2SmInfoType {
						case models.N2SmInfoType_PDU_RES_REL_CMD:
							ue.GmmLog.Debugln("AMF Transfer NGAP PDU Session Resource Release Command from SMF")
							list := ngapType.PDUSessionResourceToReleaseListRelCmd{}
							ngap_message.AppendPDUSessionResourceToReleaseListRelCmd(&list, pduSessionID, n2Info)
							ngap_message.SendPDUSessionResourceReleaseCommand(ue.RanUe[anType], nil, list)
						}
					}
				}

			// case ii) AMF has a PDU session routing context, and Request type is "existing PDU session"
			case nasMessage.ULNASTransportRequestTypeExistingPduSession:
				if ue.InAllowedNssai(smContext.Snssai(), anType) {
					return forward5GSMMessageToSMF(ue, anType, pduSessionID, smContext, smMessage)
				} else {
					ue.GmmLog.Errorf("S-NSSAI[%v] is not allowed for access type[%s] (PDU Session ID: %d)",
						smContext.Snssai(), anType, pduSessionID)
					gmm_message.SendDLNASTransport(ue.RanUe[anType], nasMessage.PayloadContainerTypeN1SMInfo,
						smMessage, pduSessionID, nasMessage.Cause5GMMPayloadWasNotForwarded, nil, 0)
				}
			// other requestType: AMF forward the 5GSM message, and the PDU session ID IE towards the SMF identified
			// by the SMF ID of the PDU session routing context
			default:
				return forward5GSMMessageToSMF(ue, anType, pduSessionID, smContext, smMessage)
			}
		} else { // AMF does not have a PDU session routing context for the PDU session ID and the UE
			if requestType == nil {
				ue.GmmLog.Warnf("Request type is nil")
				gmm_message.SendDLNASTransport(ue.RanUe[anType], nasMessage.PayloadContainerTypeN1SMInfo,
					smMessage, pduSessionID, nasMessage.Cause5GMMPayloadWasNotForwarded, nil, 0)
				return nil
			}
			switch requestType.GetRequestTypeValue() {
			// case iii) if the AMF does not have a PDU session routing context for the PDU session ID and the UE
			// and the Request type IE is included and is set to "initial request"
			case nasMessage.ULNASTransportRequestTypeInitialRequest:
				_, err := CreatePDUSession(ulNasTransport, ue, anType, pduSessionID, smMessage)
				return err
			case nasMessage.ULNASTransportRequestTypeModificationRequest:
				fallthrough
			case nasMessage.ULNASTransportRequestTypeExistingPduSession:
				if ue.UeContextInSmfData != nil {
					// TS 24.501 5.4.5.2.5 case a) 3)
					pduSessionIDStr := fmt.Sprintf("%d", pduSessionID)
					if ueContextInSmf, ok := ue.UeContextInSmfData.PduSessions[pduSessionIDStr]; !ok {
						gmm_message.SendDLNASTransport(ue.RanUe[anType], nasMessage.PayloadContainerTypeN1SMInfo,
							smMessage, pduSessionID, nasMessage.Cause5GMMPayloadWasNotForwarded, nil, 0)
					} else {
						// TS 24.501 5.4.5.2.3 case a) 1) iv)
						smContext = context.NewSmContext(pduSessionID)
						smContext.SetAccessType(anType)
						smContext.SetSmfID(ueContextInSmf.SmfInstanceId)
						smContext.SetDnn(ueContextInSmf.Dnn)
						smContext.SetPlmnID(*ueContextInSmf.PlmnId)
						ue.StoreSmContext(pduSessionID, smContext)
						return forward5GSMMessageToSMF(ue, anType, pduSessionID, smContext, smMessage)
					}
				} else {
					gmm_message.SendDLNASTransport(ue.RanUe[anType], nasMessage.PayloadContainerTypeN1SMInfo,
						smMessage, pduSessionID, nasMessage.Cause5GMMPayloadWasNotForwarded, nil, 0)
				}
			default:
			}
		}
	} else {
		// TODO: implement SSC mode3 Op
		return fmt.Errorf("SSC mode3 operation has not been implemented yet")
	}
	return nil
}

func CreatePDUSession(ulNasTransport *nasMessage.ULNASTransport,
	ue *context.AmfUe,
	anType models.AccessType,
	pduSessionID int32,
	smMessage []uint8,
) (setNewSmContext bool, err error) {
	var (
		snssai models.Snssai
		dnn    string
	)
	// A) AMF shall select an SMF

	// If the S-NSSAI IE is not included and the user's subscription context obtained from UDM. AMF shall
	// select a default snssai
	if ulNasTransport.SNSSAI != nil {
		snssai = nasConvert.SnssaiToModels(ulNasTransport.SNSSAI)
	} else {
		if allowedNssai, ok := ue.AllowedNssai[anType]; ok {
			snssai = *allowedNssai[0].AllowedSnssai
		} else {
			return false, errors.New("Ue doesn't have allowedNssai")
		}
	}

	if ulNasTransport.DNN != nil {
		dnn = ulNasTransport.DNN.GetDNN()
	} else {
		// if user's subscription context obtained from UDM does not contain the default DNN for the,
		// S-NSSAI, the AMF shall use a locally configured DNN as the DNN
		dnn = ue.ServingAMF().SupportDnnLists[0]

		if ue.SmfSelectionData != nil {
			snssaiStr := util.SnssaiModelsToHex(snssai)
			if snssaiInfo, ok := ue.SmfSelectionData.SubscribedSnssaiInfos[snssaiStr]; ok {
				for _, dnnInfo := range snssaiInfo.DnnInfos {
					if dnnInfo.DefaultDnnIndicator {
						dnn = dnnInfo.Dnn
					}
				}
			}
		}
	}

<<<<<<< HEAD
	if newSmContext, cause, err := service.GetApp().Consumer().SelectSmf(ue, anType, pduSessionID, snssai, dnn); err != nil {
=======
	if newSmContext, cause, err := service.GetApp().Consumer().SelectSmf(
		ue, anType, pduSessionID, snssai, dnn); err != nil {
>>>>>>> 96b4f33a
		ue.GmmLog.Errorf("Select SMF failed: %+v", err)
		gmm_message.SendDLNASTransport(ue.RanUe[anType], nasMessage.PayloadContainerTypeN1SMInfo,
			smMessage, pduSessionID, cause, nil, 0)
	} else {
		ue.Lock.Lock()
		defer ue.Lock.Unlock()

		_, smContextRef, errResponse, problemDetail, err := service.GetApp().Consumer().SendCreateSmContextRequest(
			ue, newSmContext, nil, smMessage)
		if err != nil {
			ue.GmmLog.Errorf("CreateSmContextRequest Error: %+v", err)
			return false, nil
		} else if problemDetail != nil {
			// TODO: error handling
			return false, fmt.Errorf("Failed to Create smContext[pduSessionID: %d], Error[%v]", pduSessionID, problemDetail)
		} else if errResponse != nil {
			ue.GmmLog.Warnf("PDU Session Establishment Request is rejected by SMF[pduSessionId:%d]",
				pduSessionID)
			gmm_message.SendDLNASTransport(ue.RanUe[anType], nasMessage.PayloadContainerTypeN1SMInfo,
				errResponse.BinaryDataN1SmMessage, pduSessionID, 0, nil, 0)
		} else {
			newSmContext.SetSmContextRef(smContextRef)
			newSmContext.SetUserLocation(deepcopy.Copy(ue.Location).(models.UserLocation))
			ue.StoreSmContext(pduSessionID, newSmContext)
			ue.GmmLog.Infof("create smContext[pduSessionID: %d] Success", pduSessionID)
			// TODO: handle response(response N2SmInfo to RAN if exists)
			return true, nil
		}
	}
	return false, nil
}

func forward5GSMMessageToSMF(
	ue *context.AmfUe,
	accessType models.AccessType,
	pduSessionID int32,
	smContext *context.SmContext,
	smMessage []byte,
) error {
	smContextUpdateData := models.SmContextUpdateData{
		N1SmMsg: &models.RefToBinaryData{
			ContentId: "N1SmMsg",
		},
	}
	smContextUpdateData.Pei = ue.Pei
	smContextUpdateData.Gpsi = ue.Gpsi
	if !context.CompareUserLocation(ue.Location, smContext.UserLocation()) {
		smContextUpdateData.UeLocation = &ue.Location
	}

	if accessType != smContext.AccessType() {
		smContextUpdateData.AnType = accessType
	}

	response, errResponse, problemDetail, err := service.GetApp().Consumer().SendUpdateSmContextRequest(smContext,
		smContextUpdateData, smMessage, nil)

	if err != nil {
		// TODO: error handling
		ue.GmmLog.Errorf("Update SMContext error [pduSessionID: %d], Error[%v]", pduSessionID, err)
		return nil
	} else if problemDetail != nil {
		ue.GmmLog.Errorf("Update SMContext failed [pduSessionID: %d], problem[%v]", pduSessionID, problemDetail)
		return nil
	} else if errResponse != nil {
		errJSON := errResponse.JsonData
		n1Msg := errResponse.BinaryDataN1SmMessage
		ue.GmmLog.Warnf("PDU Session Modification Procedure is rejected by SMF[pduSessionId:%d], Error[%s]",
			pduSessionID, errJSON.Error.Cause)
		if n1Msg != nil {
			gmm_message.SendDLNASTransport(ue.RanUe[accessType], nasMessage.PayloadContainerTypeN1SMInfo,
				errResponse.BinaryDataN1SmMessage, pduSessionID, 0, nil, 0)
		}
		// TODO: handle n2 info transfer
	} else if response != nil {
		// update SmContext in AMF
		smContext.SetAccessType(accessType)
		smContext.SetUserLocation(ue.Location)

		responseData := response.JsonData
		var n1Msg []byte
		n2SmInfo := response.BinaryDataN2SmInformation
		if response.BinaryDataN1SmMessage != nil {
			ue.GmmLog.Debug("Receive N1 SM Message from SMF")
			n1Msg, err = gmm_message.BuildDLNASTransport(ue, accessType, nasMessage.PayloadContainerTypeN1SMInfo,
				response.BinaryDataN1SmMessage, uint8(pduSessionID), nil, nil, 0)
			if err != nil {
				return err
			}
		}

		if response.BinaryDataN2SmInformation != nil {
			ue.GmmLog.Debugf("Receive N2 SM Information[%s] from SMF", responseData.N2SmInfoType)
			switch responseData.N2SmInfoType {
			case models.N2SmInfoType_PDU_RES_MOD_REQ:
				list := ngapType.PDUSessionResourceModifyListModReq{}
				ngap_message.AppendPDUSessionResourceModifyListModReq(&list, pduSessionID, n1Msg, n2SmInfo)
				ngap_message.SendPDUSessionResourceModifyRequest(ue.RanUe[accessType], list)
			case models.N2SmInfoType_PDU_RES_REL_CMD:
				list := ngapType.PDUSessionResourceToReleaseListRelCmd{}
				ngap_message.AppendPDUSessionResourceToReleaseListRelCmd(&list, pduSessionID, n2SmInfo)
				ngap_message.SendPDUSessionResourceReleaseCommand(ue.RanUe[accessType], n1Msg, list)
			default:
				return fmt.Errorf("Error N2 SM information type[%s]", responseData.N2SmInfoType)
			}
		} else if n1Msg != nil {
			ue.GmmLog.Debugf("AMF forward Only N1 SM Message to UE")
			ngap_message.SendDownlinkNasTransport(ue.RanUe[accessType], n1Msg, nil)
		}
	}
	return nil
}

// Handle cleartext IEs of Registration Request, which cleattext IEs defined in TS 24.501 4.4.6
func HandleRegistrationRequest(ue *context.AmfUe, anType models.AccessType, procedureCode int64,
	registrationRequest *nasMessage.RegistrationRequest,
) error {
	var guamiFromUeGuti models.Guami
	amfSelf := context.GetSelf()

	if ue == nil {
		return fmt.Errorf("AmfUe is nil")
	}

	ue.GmmLog.Info("Handle Registration Request")

	if ue.RanUe[anType] == nil {
		return fmt.Errorf("RanUe is nil")
	}

	ue.SetOnGoing(anType, &context.OnGoing{
		Procedure: context.OnGoingProcedureRegistration,
	})

	ue.StopT3513()
	ue.StopT3565()

	// TS 24.501 8.2.6.21: if the UE is sending a REGISTRATION REQUEST message as an initial NAS message,
	// the UE has a valid 5G NAS security context and the UE needs to send non-cleartext IEs
	// TS 24.501 4.4.6: When the UE sends a REGISTRATION REQUEST or SERVICE REQUEST message that includes a NAS message
	// container IE, the UE shall set the security header type of the initial NAS message to "integrity protected"
	if registrationRequest.NASMessageContainer != nil && !ue.MacFailed {
		contents := registrationRequest.NASMessageContainer.GetNASMessageContainerContents()

		// TS 24.501 4.4.6: When the UE sends a REGISTRATION REQUEST or SERVICE REQUEST message that includes a NAS
		// message container IE, the UE shall set the security header type of the initial NAS message to
		// "integrity protected"; then the AMF shall decipher the value part of the NAS message container IE
		err := security.NASEncrypt(ue.CipheringAlg, ue.KnasEnc, ue.ULCount.Get(), security.Bearer3GPP,
			security.DirectionUplink, contents)
		if err != nil {
			ue.SecurityContextAvailable = false
		} else {
			m := nas.NewMessage()
			if err := m.GmmMessageDecode(&contents); err != nil {
				return err
			}

			messageType := m.GmmMessage.GmmHeader.GetMessageType()
			if messageType != nas.MsgTypeRegistrationRequest {
				return errors.New("The payload of NAS Message Container is not Registration Request")
			}
			// TS 24.501 4.4.6: The AMF shall consider the NAS message that is obtained from the NAS message container
			// IE as the initial NAS message that triggered the procedure
			registrationRequest = m.RegistrationRequest
		}
	}
	// TS 33.501 6.4.6 step 3: if the initial NAS message was protected but did not pass the integrity check
	ue.RetransmissionOfInitialNASMsg = ue.MacFailed

	ue.RegistrationRequest = registrationRequest
	ue.RegistrationType5GS = registrationRequest.NgksiAndRegistrationType5GS.GetRegistrationType5GS()
	switch ue.RegistrationType5GS {
	case nasMessage.RegistrationType5GSInitialRegistration:
		ue.GmmLog.Infof("RegistrationType: Initial Registration")
		ue.SecurityContextAvailable = false // need to start authentication procedure later
	case nasMessage.RegistrationType5GSMobilityRegistrationUpdating:
		ue.GmmLog.Infof("RegistrationType: Mobility Registration Updating")
		if ue.State[anType].Is(context.Deregistered) {
			gmm_message.SendRegistrationReject(ue.RanUe[anType], nasMessage.Cause5GMMImplicitlyDeregistered, "")
			return fmt.Errorf("Mobility Registration Updating was sent when the UE state was Deregistered")
		}
	case nasMessage.RegistrationType5GSPeriodicRegistrationUpdating:
		ue.GmmLog.Infof("RegistrationType: Periodic Registration Updating")
		if ue.State[anType].Is(context.Deregistered) {
			gmm_message.SendRegistrationReject(ue.RanUe[anType], nasMessage.Cause5GMMImplicitlyDeregistered, "")
			return fmt.Errorf("Periodic Registration Updating was sent when the UE state was Deregistered")
		}
	case nasMessage.RegistrationType5GSEmergencyRegistration:
		return fmt.Errorf("Not Supportted RegistrationType: Emergency Registration")
	case nasMessage.RegistrationType5GSReserved:
		ue.RegistrationType5GS = nasMessage.RegistrationType5GSInitialRegistration
		ue.GmmLog.Infof("RegistrationType: Reserved")
	default:
		ue.GmmLog.Infof("RegistrationType: %v, chage state to InitialRegistration", ue.RegistrationType5GS)
		ue.RegistrationType5GS = nasMessage.RegistrationType5GSInitialRegistration
	}

	mobileIdentity5GSContents := registrationRequest.MobileIdentity5GS.GetMobileIdentity5GSContents()
	if len(mobileIdentity5GSContents) < 1 {
		return errors.New("broken MobileIdentity5GS")
	}
	ue.IdentityTypeUsedForRegistration = nasConvert.GetTypeOfIdentity(mobileIdentity5GSContents[0])
	switch ue.IdentityTypeUsedForRegistration { // get type of identity
	case nasMessage.MobileIdentity5GSTypeNoIdentity:
		ue.GmmLog.Infof("MobileIdentity5GS: No Identity")
	case nasMessage.MobileIdentity5GSTypeSuci:
		if suci, plmnId, err := nasConvert.SuciToStringWithError(mobileIdentity5GSContents); err != nil {
			return fmt.Errorf("decode SUCI failed: %w", err)
		} else if plmnId == "" {
			return errors.New("empty plmnId")
		} else {
			ue.Suci = suci
			ue.PlmnId = util.PlmnIdStringToModels(plmnId)
		}
		ue.GmmLog.Infof("MobileIdentity5GS: SUCI[%s]", ue.Suci)
	case nasMessage.MobileIdentity5GSType5gGuti:
		guamiFromUeGutiTmp, guti, err := nasConvert.GutiToStringWithError(mobileIdentity5GSContents)
		if err != nil {
			return fmt.Errorf("decode GUTI failed: %w", err)
		}
		guamiFromUeGuti = guamiFromUeGutiTmp
		ue.PlmnId = *guamiFromUeGuti.PlmnId
		ue.GmmLog.Infof("MobileIdentity5GS: GUTI[%s]", guti)

		// TODO: support multiple ServedGuami
		servedGuami := amfSelf.ServedGuamiList[0]
		if reflect.DeepEqual(guamiFromUeGuti, servedGuami) {
			ue.ServingAmfChanged = false
			// refresh 5G-GUTI according to 6.12.3 Subscription temporary identifier, TS33.501
			if ue.SecurityContextAvailable {
				context.GetSelf().FreeTmsi(int64(ue.Tmsi))
				context.GetSelf().AllocateGutiToUe(ue)
			}
		} else {
			ue.GmmLog.Infof("Serving AMF has changed: guamiFromUeGuti[%+v], servedGuami[%+v]",
				guamiFromUeGuti, servedGuami)
			ue.ServingAmfChanged = true
			context.GetSelf().FreeTmsi(int64(ue.Tmsi))
			ue.Guti = guti
		}
	case nasMessage.MobileIdentity5GSTypeImei:
		imei, err := nasConvert.PeiToStringWithError(mobileIdentity5GSContents)
		if err != nil {
			return fmt.Errorf("decode PEI failed: %w", err)
		}
		ue.Pei = imei
		ue.GmmLog.Infof("MobileIdentity5GS: PEI[%s]", imei)
	case nasMessage.MobileIdentity5GSTypeImeisv:
		imeisv, err := nasConvert.PeiToStringWithError(mobileIdentity5GSContents)
		if err != nil {
			return fmt.Errorf("decode PEI failed: %w", err)
		}
		ue.Pei = imeisv
		ue.GmmLog.Infof("MobileIdentity5GS: PEI[%s]", imeisv)
	}

	// NgKsi: TS 24.501 9.11.3.32
	switch registrationRequest.NgksiAndRegistrationType5GS.GetTSC() {
	case nasMessage.TypeOfSecurityContextFlagNative:
		ue.NgKsi.Tsc = models.ScType_NATIVE
	case nasMessage.TypeOfSecurityContextFlagMapped:
		ue.NgKsi.Tsc = models.ScType_MAPPED
	}
	ue.NgKsi.Ksi = int32(registrationRequest.NgksiAndRegistrationType5GS.GetNasKeySetIdentifiler())
	if ue.NgKsi.Tsc == models.ScType_NATIVE && ue.NgKsi.Ksi != 7 {
	} else {
		ue.NgKsi.Tsc = models.ScType_NATIVE
		ue.NgKsi.Ksi = 0
	}

	// Copy UserLocation from ranUe
	// TODO: This check due to RanUe may release during the process;it should be a better way to make this procedure
	// as an atomic operation
	if ue.RanUe[anType] != nil {
		ue.Location = ue.RanUe[anType].Location
		ue.Tai = ue.RanUe[anType].Tai
	}

	// Check TAI
	if !context.InTaiList(ue.Tai, amfSelf.SupportTaiLists) {
		gmm_message.SendRegistrationReject(ue.RanUe[anType], nasMessage.Cause5GMMTrackingAreaNotAllowed, "")
		return fmt.Errorf("Registration Reject[Tracking area not allowed]")
	}

	if registrationRequest.UESecurityCapability != nil {
		ue.UESecurityCapability = *registrationRequest.UESecurityCapability
	} else {
		// TS 23.501 8.2.6.4
		// The UE shall include this IE, unless the UE performs a periodic registration updating procedure.
		if registrationRequest.GetRegistrationType5GS() != nasMessage.RegistrationType5GSPeriodicRegistrationUpdating {
			gmm_message.SendRegistrationReject(ue.RanUe[anType], nasMessage.Cause5GMMProtocolErrorUnspecified, "")
			return fmt.Errorf("UESecurityCapability is nil")
		}
	}

	// TODO (TS 23.502 4.2.2.2 step 4): if UE's 5g-GUTI is included & serving AMF has changed
	// since last registration procedure, new AMF may invoke Namf_Communication_UEContextTransfer
	// to old AMF, including the complete registration request nas msg, to request UE's SUPI & UE Context
	if ue.ServingAmfChanged {
		if err := contextTransferFromOldAmf(ue, anType, guamiFromUeGuti); err != nil {
			ue.GmmLog.Warnf("[GMM] %+v", err)
			// if failed, give up to retrieve the old context and start a new authentication procedure.
			ue.ServingAmfChanged = false
			context.GetSelf().AllocateGutiToUe(ue) // refresh 5G-GUTI
		}
	}
	return nil
}

func contextTransferFromOldAmf(ue *context.AmfUe, anType models.AccessType, oldAmfGuami models.Guami) error {
	ue.GmmLog.Infof("ContextTransfer from old AMF[%s %s]", oldAmfGuami.PlmnId, oldAmfGuami.AmfId)

	amfSelf := context.GetSelf()
	searchOpt := Nnrf_NFDiscovery.SearchNFInstancesParamOpts{
		Guami: optional.NewInterface(openapi.MarshToJsonString(oldAmfGuami)),
	}
	if err := service.GetApp().Consumer().SearchAmfCommunicationInstance(ue, amfSelf.NrfUri, models.NfType_AMF,
		models.NfType_AMF, &searchOpt); err != nil {
		return err
	}

	var transferReason models.TransferReason
	switch ue.RegistrationType5GS {
	case nasMessage.RegistrationType5GSInitialRegistration:
		transferReason = models.TransferReason_INIT_REG
	case nasMessage.RegistrationType5GSMobilityRegistrationUpdating:
		fallthrough
	case nasMessage.RegistrationType5GSPeriodicRegistrationUpdating:
		transferReason = models.TransferReason_MOBI_REG
	}
<<<<<<< HEAD
	ueContextTransferRspData, problemDetails, err := service.GetApp().Consumer().UEContextTransferRequest(ue, anType, transferReason)
	if problemDetails != nil {
		if problemDetails.Cause == "INTEGRITY_CHECK_FAIL" || problemDetails.Cause == "CONTEXT_NOT_FOUND" {
=======

	ueContextTransferRspData, pd, err := service.GetApp().Consumer().UEContextTransferRequest(ue, anType, transferReason)
	if pd != nil {
		if pd.Cause == "INTEGRITY_CHECK_FAIL" || pd.Cause == "CONTEXT_NOT_FOUND" {
>>>>>>> 96b4f33a
			// TODO 9a. After successful authentication in new AMF, which is triggered by the integrity check failure
			// in old AMF at step 5, the new AMF invokes step 4 above again and indicates that the UE is validated
			//(i.e. through the reason parameter as specified in clause 5.2.2.2.2).
			return fmt.Errorf("Can not retrieve UE Context from old AMF[Cause: %s]", pd.Cause)
		}
		return fmt.Errorf("UE Context Transfer Request Failed Problem[%+v]", pd)
	} else if err != nil {
		return fmt.Errorf("UE Context Transfer Request Error[%+v]", err)
	} else {
		ue.SecurityContextAvailable = true
		ue.MacFailed = false
	}

	ue.CopyDataFromUeContextModel(*ueContextTransferRspData.UeContext)
	if ue.SecurityContextAvailable {
		ue.DerivateAlgKey()
	}
	return nil
}

func IdentityVerification(ue *context.AmfUe) bool {
	return ue.Supi != "" || len(ue.Suci) != 0
}

func HandleInitialRegistration(ue *context.AmfUe, anType models.AccessType) error {
	ue.GmmLog.Infoln("Handle InitialRegistration")

	amfSelf := context.GetSelf()

	// update Kgnb/Kn3iwf
	ue.UpdateSecurityContext(anType)

	// Registration with AMF re-allocation (TS 23.502 4.2.2.2.3)
	if len(ue.SubscribedNssai) == 0 {
		getSubscribedNssai(ue)
	}

	if err := handleRequestedNssai(ue, anType); err != nil {
		return err
	}

	if ue.RegistrationRequest.Capability5GMM != nil {
		ue.Capability5GMM = *ue.RegistrationRequest.Capability5GMM
	} else {
		gmm_message.SendRegistrationReject(ue.RanUe[anType], nasMessage.Cause5GMMProtocolErrorUnspecified, "")
		return fmt.Errorf("Capability5GMM is nil")
	}

	storeLastVisitedRegisteredTAI(ue, ue.RegistrationRequest.LastVisitedRegisteredTAI)

	if ue.RegistrationRequest.MICOIndication != nil {
		ue.GmmLog.Warnf("Receive MICO Indication[RAAI: %d], Not Supported",
			ue.RegistrationRequest.MICOIndication.GetRAAI())
	}

	// TODO: Negotiate DRX value if need (TS 23.501 5.4.5)
	negotiateDRXParameters(ue, ue.RegistrationRequest.RequestedDRXParameters)

	// TODO (step 10 optional): send Namf_Communication_RegistrationCompleteNotify to old AMF if need
	if ue.ServingAmfChanged {
		// If the AMF has changed the new AMF notifies the old AMF that the registration of the UE in the new AMF is completed
		req := models.UeRegStatusUpdateReqData{
			TransferStatus: models.UeContextTransferStatus_TRANSFERRED,
		}
		// TODO: based on locol policy, decide if need to change serving PCF for UE
		regStatusTransferComplete, problemDetails, err := service.GetApp().Consumer().RegistrationStatusUpdate(ue, req)
		if problemDetails != nil {
			ue.GmmLog.Errorf("Registration Status Update Failed Problem[%+v]", problemDetails)
		} else if err != nil {
			ue.GmmLog.Errorf("Registration Status Update Error[%+v]", err)
		} else {
			if regStatusTransferComplete {
				ue.GmmLog.Infof("Registration Status Transfer complete")
			}
		}
	}

	if len(ue.Pei) == 0 {
		gmm_message.SendIdentityRequest(ue.RanUe[anType], anType, nasMessage.MobileIdentity5GSTypeImei)
		return nil
	}

	// TODO (step 12 optional): the new AMF initiates ME identity check by invoking the
	// N5g-eir_EquipmentIdentityCheck_Get service operation

	if ue.ServingAmfChanged || ue.State[models.AccessType_NON_3_GPP_ACCESS].Is(context.Registered) ||
		!ue.ContextValid {
		if err := communicateWithUDM(ue, anType); err != nil {
			ue.GmmLog.Errorf("communicateWithUDM error: %v", err)
			gmm_message.SendRegistrationReject(ue.RanUe[anType], nasMessage.Cause5GMMPLMNNotAllowed, "")
			return errors.Wrap(err, "communicateWithUDM failed")
		}
	}

	param := Nnrf_NFDiscovery.SearchNFInstancesParamOpts{
		Supi: optional.NewString(ue.Supi),
	}
	if amfSelf.Locality != "" {
		param.PreferredLocality = optional.NewString(amfSelf.Locality)
	}

	// TODO: (step 15) Should use PCF ID to select PCF
	// Retrieve PCF ID from old AMF
	// if ue.PcfId != "" {

	// }
	for {
<<<<<<< HEAD
		resp, err := service.GetApp().Consumer().SendSearchNFInstances(amfSelf.NrfUri, models.NfType_PCF, models.NfType_AMF, &param)
=======
		resp, err := service.GetApp().Consumer().SendSearchNFInstances(
			amfSelf.NrfUri, models.NfType_PCF, models.NfType_AMF, &param)
>>>>>>> 96b4f33a
		if err != nil {
			ue.GmmLog.Error("AMF can not select an PCF by NRF")
		} else {
			// select the first PCF, TODO: select base on other info
			var pcfUri string
			for _, nfProfile := range resp.NfInstances {
				pcfUri = util.SearchNFServiceUri(nfProfile, models.ServiceName_NPCF_AM_POLICY_CONTROL,
					models.NfServiceStatus_REGISTERED)
				if pcfUri != "" {
					ue.PcfId = nfProfile.NfInstanceId
					break
				}
			}
			if ue.PcfUri = pcfUri; ue.PcfUri == "" {
				ue.GmmLog.Error("AMF can not select an PCF by NRF")
			} else {
				break
			}
		}
		time.Sleep(500 * time.Millisecond) // sleep a while when search NF Instance fail
	}

	problemDetails, err := service.GetApp().Consumer().AMPolicyControlCreate(ue, anType)
	if problemDetails != nil {
		ue.GmmLog.Errorf("AM Policy Control Create Failed Problem[%+v]", problemDetails)
	} else if err != nil {
		ue.GmmLog.Errorf("AM Policy Control Create Error[%+v]", err)
	}

	// Service Area Restriction are applicable only to 3GPP access
	if anType == models.AccessType__3_GPP_ACCESS {
		if ue.AmPolicyAssociation != nil && ue.AmPolicyAssociation.ServAreaRes != nil {
			servAreaRes := ue.AmPolicyAssociation.ServAreaRes
			if servAreaRes.RestrictionType == models.RestrictionType_ALLOWED_AREAS {
				numOfallowedTAs := 0
				for _, area := range servAreaRes.Areas {
					numOfallowedTAs += len(area.Tacs)
				}
				// if numOfallowedTAs < int(servAreaRes.MaxNumOfTAs) {
				// 	TODO: based on AMF Policy, assign additional allowed area for UE,
				// 	and the upper limit is servAreaRes.MaxNumOfTAs (TS 29.507 4.2.2.3)
				// }
			}
		}
	}

	// TODO (step 18 optional):
	// If the AMF has changed and the old AMF has indicated an existing NGAP UE association towards a N3IWF, the new AMF
	// creates an NGAP UE association towards the N3IWF to which the UE is connectedsend N2 AMF mobility request to N3IWF
	// if anType == models.AccessType_NON_3_GPP_ACCESS && ue.ServingAmfChanged {
	// 	TODO: send N2 AMF Mobility Request
	// }

	amfSelf.AllocateRegistrationArea(ue, anType)
	ue.GmmLog.Debugf("Use original GUTI[%s]", ue.Guti)

	assignLadnInfo(ue, anType)

	amfSelf.AddAmfUeToUePool(ue, ue.Supi)
	ue.T3502Value = amfSelf.T3502Value
	if anType == models.AccessType__3_GPP_ACCESS {
		ue.T3512Value = amfSelf.T3512Value
	} else {
		ue.Non3gppDeregTimerValue = amfSelf.Non3gppDeregTimerValue
	}

	gmm_message.SendRegistrationAccept(ue, anType, nil, nil, nil, nil, nil)
	return nil
}

func HandleMobilityAndPeriodicRegistrationUpdating(ue *context.AmfUe, anType models.AccessType) error {
	ue.GmmLog.Infoln("Handle MobilityAndPeriodicRegistrationUpdating")

	amfSelf := context.GetSelf()

	if ue.RegistrationRequest.UpdateType5GS != nil {
		if ue.RegistrationRequest.UpdateType5GS.GetNGRanRcu() == nasMessage.NGRanRadioCapabilityUpdateNeeded {
			ue.UeRadioCapability = ""
			ue.UeRadioCapabilityForPaging = nil
		}
	}

	// Registration with AMF re-allocation (TS 23.502 4.2.2.2.3)
	if len(ue.SubscribedNssai) == 0 {
		getSubscribedNssai(ue)
	}

	if err := handleRequestedNssai(ue, anType); err != nil {
		return err
	}

	if ue.RegistrationRequest.Capability5GMM != nil {
		ue.Capability5GMM = *ue.RegistrationRequest.Capability5GMM
	} else {
		if ue.RegistrationType5GS != nasMessage.RegistrationType5GSPeriodicRegistrationUpdating {
			gmm_message.SendRegistrationReject(ue.RanUe[anType], nasMessage.Cause5GMMProtocolErrorUnspecified, "")
			return fmt.Errorf("Capability5GMM is nil")
		}
	}

	storeLastVisitedRegisteredTAI(ue, ue.RegistrationRequest.LastVisitedRegisteredTAI)

	if ue.RegistrationRequest.MICOIndication != nil {
		ue.GmmLog.Warnf("Receive MICO Indication[RAAI: %d], Not Supported",
			ue.RegistrationRequest.MICOIndication.GetRAAI())
	}

	// TODO: Negotiate DRX value if need (TS 23.501 5.4.5)
	negotiateDRXParameters(ue, ue.RegistrationRequest.RequestedDRXParameters)

	// TODO (step 10 optional): send Namf_Communication_RegistrationCompleteNotify to old AMF if need
	// if ue.ServingAmfChanged {
	// 	If the AMF has changed the new AMF notifies the old AMF that the registration of the UE in the new AMF is completed
	// }

	if len(ue.Pei) == 0 {
		gmm_message.SendIdentityRequest(ue.RanUe[anType], anType, nasMessage.MobileIdentity5GSTypeImei)
		return nil
	}

	// TODO (step 12 optional): the new AMF initiates ME identity check by invoking the
	// N5g-eir_EquipmentIdentityCheck_Get service operation

	if ue.ServingAmfChanged || ue.State[models.AccessType_NON_3_GPP_ACCESS].Is(context.Registered) ||
		!ue.ContextValid {
		if err := communicateWithUDM(ue, anType); err != nil {
			ue.GmmLog.Errorf("communicateWithUDM error: %v", err)
			gmm_message.SendRegistrationReject(ue.RanUe[anType], nasMessage.Cause5GMMPLMNNotAllowed, "")
			return errors.Wrap(err, "communicateWithUDM failed")
		}
	}

	var reactivationResult *[psiArraySize]bool
	var errPduSessionId, errCause []uint8
	cxtList := ngapType.PDUSessionResourceSetupListCxtReq{}

	if ue.RegistrationRequest.UplinkDataStatus != nil {
		uplinkDataPsi := nasConvert.PSIToBooleanArray(ue.RegistrationRequest.UplinkDataStatus.Buffer)
		reactivationResult = new([psiArraySize]bool)
		allowReEstablishPduSession := true

		// determines that the UE is in non-allowed area or is not in allowed area
		if ue.AmPolicyAssociation != nil && ue.AmPolicyAssociation.ServAreaRes != nil {
			switch ue.AmPolicyAssociation.ServAreaRes.RestrictionType {
			case models.RestrictionType_ALLOWED_AREAS:
				allowReEstablishPduSession = context.TacInAreas(ue.Tai.Tac, ue.AmPolicyAssociation.ServAreaRes.Areas)
			case models.RestrictionType_NOT_ALLOWED_AREAS:
				allowReEstablishPduSession = !context.TacInAreas(ue.Tai.Tac, ue.AmPolicyAssociation.ServAreaRes.Areas)
			}
		}

		if !allowReEstablishPduSession {
			for pduSessionId, hasUplinkData := range uplinkDataPsi {
				if hasUplinkData {
					errPduSessionId = append(errPduSessionId, uint8(pduSessionId))
					errCause = append(errCause, nasMessage.Cause5GMMRestrictedServiceArea)
				}
			}
		} else {
			// There is no serviceType in MobilityAndPeriodicRegistrationUpdating
			errPduSessionId, errCause = reactivatePendingULDataPDUSession(ue, anType, 0, &uplinkDataPsi, 0, &cxtList,
				reactivationResult, errPduSessionId, errCause)
		}
	}

	var pduSessionStatus *[psiArraySize]bool
	if ue.RegistrationRequest.PDUSessionStatus != nil {
		pduSessionStatus = new([psiArraySize]bool)
		pduSessionPsi := nasConvert.PSIToBooleanArray(ue.RegistrationRequest.PDUSessionStatus.Buffer)
		releaseInactivePDUSession(ue, anType, &pduSessionPsi, pduSessionStatus)
	}

	// AllowedPDUSessionStatus indicate to the network PDU sessions associated with non-3GPP access that
	// are allowed to be re-established over 3GPP access
	if ue.RegistrationRequest.AllowedPDUSessionStatus != nil &&
		anType == models.AccessType__3_GPP_ACCESS && ue.N1N2Message != nil {
		allowedPsi := nasConvert.PSIToBooleanArray(ue.RegistrationRequest.AllowedPDUSessionStatus.Buffer)
		requestData := ue.N1N2Message.Request.JsonData
		n1Msg := ue.N1N2Message.Request.BinaryDataN1Message
		n2Info := ue.N1N2Message.Request.BinaryDataN2Information

		if n2Info == nil {
			// SMF has indicated pending downlink signalling only,
			// forward the received 5GSM message via 3GPP access to the UE
			// after the REGISTRATION ACCEPT message is sent
			gmm_message.SendRegistrationAccept(ue, anType, pduSessionStatus,
				reactivationResult, errPduSessionId, errCause, &cxtList)

			switch requestData.N1MessageContainer.N1MessageClass {
			case models.N1MessageClass_SM:
				gmm_message.SendDLNASTransport(ue.RanUe[anType], nasMessage.PayloadContainerTypeN1SMInfo,
					n1Msg, requestData.PduSessionId, 0, nil, 0)
			case models.N1MessageClass_LPP:
				gmm_message.SendDLNASTransport(ue.RanUe[anType], nasMessage.PayloadContainerTypeLPP,
					n1Msg, 0, 0, nil, 0)
			case models.N1MessageClass_SMS:
				gmm_message.SendDLNASTransport(ue.RanUe[anType], nasMessage.PayloadContainerTypeSMS,
					n1Msg, 0, 0, nil, 0)
			case models.N1MessageClass_UPDP:
				gmm_message.SendDLNASTransport(ue.RanUe[anType], nasMessage.PayloadContainerTypeUEPolicy,
					n1Msg, 0, 0, nil, 0)
			}
			ue.N1N2Message = nil
			return nil
		}

		// SMF has indicated pending downlink data
		// notify the SMF that reactivation of the user-plane resources for the corresponding PDU session(s)
		// associated with non-3GPP access
		smContext, exist := ue.SmContextFindByPDUSessionID(requestData.PduSessionId)
		if !exist {
			ue.N1N2Message = nil
			return fmt.Errorf("SmContext[PDU Session ID:%d] not found", requestData.PduSessionId)
		}

		errPduSessionId, errCause = reestablishAllowedPDUSessionOver3GPP(ue, anType, smContext, &allowedPsi, &cxtList,
			reactivationResult, errPduSessionId, errCause)
	}

	if ue.LocationChanged && ue.RequestTriggerLocationChange {
		updateReq := models.PolicyAssociationUpdateRequest{}
		updateReq.Triggers = append(updateReq.Triggers, models.RequestTrigger_LOC_CH)
		updateReq.UserLoc = &ue.Location
		problemDetails, err := service.GetApp().Consumer().AMPolicyControlUpdate(ue, updateReq)
		if problemDetails != nil {
			ue.GmmLog.Errorf("AM Policy Control Update Failed Problem[%+v]", problemDetails)
		} else if err != nil {
			ue.GmmLog.Errorf("AM Policy Control Update Error[%v]", err)
		}
		ue.LocationChanged = false
	}

	// TODO (step 18 optional):
	// If the AMF has changed and the old AMF has indicated an existing NGAP UE association towards a N3IWF, the new AMF
	// creates an NGAP UE association towards the N3IWF to which the UE is connectedsend N2 AMF mobility request to N3IWF
	// if anType == models.AccessType_NON_3_GPP_ACCESS && ue.ServingAmfChanged {
	// 	TODO: send N2 AMF Mobility Request
	// }

	amfSelf.AllocateRegistrationArea(ue, anType)
	assignLadnInfo(ue, anType)

	// TODO: GUTI reassignment if need (based on operator poilcy)
	// TODO: T3512/Non3GPP de-registration timer reassignment if need (based on operator policy)

	gmm_message.SendRegistrationAccept(ue, anType, pduSessionStatus, reactivationResult,
		errPduSessionId, errCause, &cxtList)
	return nil
}

// TS 23.502 4.2.2.2.2 step 1
// If available, the last visited TAI shall be included in order to help the AMF produce Registration Area for the UE
func storeLastVisitedRegisteredTAI(ue *context.AmfUe, lastVisitedRegisteredTAI *nasType.LastVisitedRegisteredTAI) {
	if lastVisitedRegisteredTAI != nil {
		plmnID := nasConvert.PlmnIDToString(lastVisitedRegisteredTAI.Octet[1:4])
		nasTac := lastVisitedRegisteredTAI.GetTAC()
		tac := hex.EncodeToString(nasTac[:])

		tai := models.Tai{
			PlmnId: &models.PlmnId{
				Mcc: plmnID[:3],
				Mnc: plmnID[3:],
			},
			Tac: tac,
		}

		ue.LastVisitedRegisteredTai = tai
		ue.GmmLog.Debugf("Ue Last Visited Registered Tai; %v", ue.LastVisitedRegisteredTai)
	}
}

func negotiateDRXParameters(ue *context.AmfUe, requestedDRXParameters *nasType.RequestedDRXParameters) {
	if requestedDRXParameters != nil {
		switch requestedDRXParameters.GetDRXValue() {
		case nasMessage.DRXcycleParameterT32:
			ue.GmmLog.Tracef("Requested DRX: T = 32")
			ue.UESpecificDRX = nasMessage.DRXcycleParameterT32
		case nasMessage.DRXcycleParameterT64:
			ue.GmmLog.Tracef("Requested DRX: T = 64")
			ue.UESpecificDRX = nasMessage.DRXcycleParameterT64
		case nasMessage.DRXcycleParameterT128:
			ue.GmmLog.Tracef("Requested DRX: T = 128")
			ue.UESpecificDRX = nasMessage.DRXcycleParameterT128
		case nasMessage.DRXcycleParameterT256:
			ue.GmmLog.Tracef("Requested DRX: T = 256")
			ue.UESpecificDRX = nasMessage.DRXcycleParameterT256
		case nasMessage.DRXValueNotSpecified:
			fallthrough
		default:
			ue.UESpecificDRX = nasMessage.DRXValueNotSpecified
			ue.GmmLog.Tracef("Requested DRX: Value not specified")
		}
	}
}

func communicateWithUDM(ue *context.AmfUe, accessType models.AccessType) error {
	ue.GmmLog.Debugln("communicateWithUDM")
	amfSelf := context.GetSelf()

	// UDM selection described in TS 23.501 6.3.8
	// TODO: consider udm group id, Routing ID part of SUCI, GPSI or External Group ID (e.g., by the NEF)
	param := Nnrf_NFDiscovery.SearchNFInstancesParamOpts{
		Supi: optional.NewString(ue.Supi),
	}
<<<<<<< HEAD
	resp, err := service.GetApp().Consumer().SendSearchNFInstances(amfSelf.NrfUri, models.NfType_UDM, models.NfType_AMF, &param)
=======
	resp, err := service.GetApp().Consumer().SendSearchNFInstances(
		amfSelf.NrfUri, models.NfType_UDM, models.NfType_AMF, &param)
>>>>>>> 96b4f33a
	if err != nil {
		return errors.Errorf("AMF can not select an UDM by NRF: SendSearchNFInstances failed")
	}

	var uecmUri, sdmUri string
	for _, nfProfile := range resp.NfInstances {
		ue.UdmId = nfProfile.NfInstanceId
		uecmUri = util.SearchNFServiceUri(nfProfile, models.ServiceName_NUDM_UECM, models.NfServiceStatus_REGISTERED)
		sdmUri = util.SearchNFServiceUri(nfProfile, models.ServiceName_NUDM_SDM, models.NfServiceStatus_REGISTERED)
		if uecmUri != "" && sdmUri != "" {
			break
		}
	}
	ue.NudmUECMUri = uecmUri
	ue.NudmSDMUri = sdmUri
	if ue.NudmUECMUri == "" || ue.NudmSDMUri == "" {
		return errors.Errorf("AMF can not select an UDM by NRF: SearchNFServiceUri failed")
	}

	problemDetails, err := service.GetApp().Consumer().UeCmRegistration(ue, accessType, true)
	if problemDetails != nil {
		return errors.Errorf(problemDetails.Cause)
	} else if err != nil {
		return errors.Wrap(err, "UECM_Registration Error")
	}

	// TS 23.502 4.2.2.2.1 14a-c.
	// "After a successful response is received, the AMF subscribes to be notified
	// 		using Nudm_SDM_Subscribe when the data requested is modified"
	problemDetails, err = service.GetApp().Consumer().SDMGetAmData(ue)
	// problemDetails, err = consumer.SDMGetAmData(ue)
	if problemDetails != nil {
		return errors.Errorf(problemDetails.Cause)
	} else if err != nil {
		return errors.Wrap(err, "SDM_Get AmData Error")
	}

	problemDetails, err = service.GetApp().Consumer().SDMGetSmfSelectData(ue)
	if problemDetails != nil {
		return errors.Errorf(problemDetails.Cause)
	} else if err != nil {
		return errors.Wrap(err, "SDM_Get SmfSelectData Error")
	}

	problemDetails, err = service.GetApp().Consumer().SDMGetUeContextInSmfData(ue)
	if problemDetails != nil {
		return errors.Errorf(problemDetails.Cause)
	} else if err != nil {
		return errors.Wrap(err, "SDM_Get UeContextInSmfData Error")
	}

	problemDetails, err = service.GetApp().Consumer().SDMSubscribe(ue)
	if problemDetails != nil {
		return errors.Errorf(problemDetails.Cause)
	} else if err != nil {
		return errors.Wrap(err, "SDM Subscribe Error")
	}
	ue.ContextValid = true
	return nil
}

func getSubscribedNssai(ue *context.AmfUe) {
	amfSelf := context.GetSelf()
	if ue.NudmSDMUri == "" {
		param := Nnrf_NFDiscovery.SearchNFInstancesParamOpts{
			Supi: optional.NewString(ue.Supi),
		}
		for {
<<<<<<< HEAD
			err := service.GetApp().Consumer().SearchUdmSdmInstance(ue, amfSelf.NrfUri, models.NfType_UDM, models.NfType_AMF, &param)
=======
			err := service.GetApp().Consumer().SearchUdmSdmInstance(
				ue, amfSelf.NrfUri, models.NfType_UDM, models.NfType_AMF, &param)
>>>>>>> 96b4f33a
			if err != nil {
				ue.GmmLog.Errorf("AMF can not select an Nudm_SDM Instance by NRF[Error: %+v]", err)
				time.Sleep(2 * time.Second)
			} else {
				break
			}
		}
	}
	problemDetails, err := service.GetApp().Consumer().SDMGetSliceSelectionSubscriptionData(ue)
	if problemDetails != nil {
		ue.GmmLog.Errorf("SDM_Get Slice Selection Subscription Data Failed Problem[%+v]", problemDetails)
	} else if err != nil {
		ue.GmmLog.Errorf("SDM_Get Slice Selection Subscription Data Error[%+v]", err)
	}
}

// TS 23.502 4.2.2.2.3 Registration with AMF Re-allocation
func handleRequestedNssai(ue *context.AmfUe, anType models.AccessType) error {
	amfSelf := context.GetSelf()

	if ue.RegistrationRequest.RequestedNSSAI != nil {
		logger.GmmLog.Infof("RequestedNssai: %+v", ue.RegistrationRequest.RequestedNSSAI)
		requestedNssai, err := nasConvert.RequestedNssaiToModels(ue.RegistrationRequest.RequestedNSSAI)
		if err != nil {
			return fmt.Errorf("Decode failed at RequestedNSSAI[%s]", err)
		}

		needSliceSelection := false
		for _, requestedSnssai := range requestedNssai {
			ue.GmmLog.Infof("RequestedNssai - ServingSnssai: %+v, HomeSnssai: %+v",
				requestedSnssai.ServingSnssai, requestedSnssai.HomeSnssai)
			if ue.InSubscribedNssai(*requestedSnssai.ServingSnssai) {
				allowedSnssai := models.AllowedSnssai{
					AllowedSnssai: &models.Snssai{
						Sst: requestedSnssai.ServingSnssai.Sst,
						Sd:  requestedSnssai.ServingSnssai.Sd,
					},
					MappedHomeSnssai: requestedSnssai.HomeSnssai,
				}
				if !ue.InAllowedNssai(*allowedSnssai.AllowedSnssai, anType) {
					ue.AllowedNssai[anType] = append(ue.AllowedNssai[anType], allowedSnssai)
				}
			} else {
				needSliceSelection = true
				break
			}

			reqSnssai := models.Snssai{
				Sst: requestedSnssai.ServingSnssai.Sst,
				Sd:  requestedSnssai.ServingSnssai.Sd,
			}

			if !amfSelf.InPlmnSupportList(reqSnssai) {
				needSliceSelection = true
				logger.GmmLog.Warnf("RequestedNssai[%+v] is not supported by AMF", reqSnssai)
				break
			}
		}

		if needSliceSelection {
			if ue.NssfUri == "" {
				for {
<<<<<<< HEAD
					err := service.GetApp().Consumer().SearchNssfNSSelectionInstance(ue, amfSelf.NrfUri, models.NfType_NSSF, models.NfType_AMF, nil)
=======
					err := service.GetApp().Consumer().SearchNssfNSSelectionInstance(
						ue, amfSelf.NrfUri, models.NfType_NSSF, models.NfType_AMF, nil)
>>>>>>> 96b4f33a
					if err != nil {
						ue.GmmLog.Errorf("AMF can not select an NSSF Instance by NRF[Error: %+v]", err)
						time.Sleep(2 * time.Second)
					} else {
						break
					}
				}
			}

			// Step 4
			problemDetails, err := service.GetApp().Consumer().NSSelectionGetForRegistration(ue, requestedNssai)
			if problemDetails != nil {
				ue.GmmLog.Errorf("NSSelection Get Failed Problem[%+v]", problemDetails)
				gmm_message.SendRegistrationReject(ue.RanUe[anType], nasMessage.Cause5GMMProtocolErrorUnspecified, "")
				return fmt.Errorf("Handle Requested Nssai of UE failed")
			} else if err != nil {
				ue.GmmLog.Errorf("NSSelection Get Error[%+v]", err)
				gmm_message.SendRegistrationReject(ue.RanUe[anType], nasMessage.Cause5GMMProtocolErrorUnspecified, "")
				return fmt.Errorf("Handle Requested Nssai of UE failed")
			}

			// Step 5: Initial AMF send Namf_Communication_RegistrationCompleteNotify to old AMF
			req := models.UeRegStatusUpdateReqData{
				TransferStatus: models.UeContextTransferStatus_NOT_TRANSFERRED,
			}
			_, problemDetails, err = service.GetApp().Consumer().RegistrationStatusUpdate(ue, req)
			if problemDetails != nil {
				ue.GmmLog.Errorf("Registration Status Update Failed Problem[%+v]", problemDetails)
			} else if err != nil {
				ue.GmmLog.Errorf("Registration Status Update Error[%+v]", err)
			}

			// Step 6
			searchTargetAmfQueryParam := Nnrf_NFDiscovery.SearchNFInstancesParamOpts{}
			if ue.NetworkSliceInfo != nil {
				networkSliceInfo := ue.NetworkSliceInfo
				if networkSliceInfo.TargetAmfSet != "" {
					// TS 29.531
					// TargetAmfSet format: ^[0-9]{3}-[0-9]{2-3}-[A-Fa-f0-9]{2}-[0-3][A-Fa-f0-9]{2}$
					// mcc-mnc-amfRegionId(8 bit)-AmfSetId(10 bit)
					targetAmfSetToken := strings.Split(networkSliceInfo.TargetAmfSet, "-")
					guami := amfSelf.ServedGuamiList[0]
					targetAmfPlmnId := models.PlmnId{
						Mcc: targetAmfSetToken[0],
						Mnc: targetAmfSetToken[1],
					}

					if !reflect.DeepEqual(*guami.PlmnId, targetAmfPlmnId) {
						searchTargetAmfQueryParam.TargetPlmnList = optional.
							NewInterface(openapi.MarshToJsonString([]models.PlmnId{targetAmfPlmnId}))
						searchTargetAmfQueryParam.RequesterPlmnList = optional.
							NewInterface(openapi.MarshToJsonString([]models.PlmnId{*guami.PlmnId}))
					}

					searchTargetAmfQueryParam.AmfRegionId = optional.NewString(targetAmfSetToken[2])
					searchTargetAmfQueryParam.AmfSetId = optional.NewString(targetAmfSetToken[3])
				} else if len(networkSliceInfo.CandidateAmfList) > 0 {
					// TODO: select candidate Amf based on local poilcy
					searchTargetAmfQueryParam.TargetNfInstanceId = optional.NewInterface(networkSliceInfo.CandidateAmfList[0])
				}
			}

			sendReroute := true
			err = service.GetApp().Consumer().SearchAmfCommunicationInstance(ue, amfSelf.NrfUri,
				models.NfType_AMF, models.NfType_AMF, &searchTargetAmfQueryParam)
			if err == nil {
				// Condition (A) Step 7: initial AMF find Target AMF via NRF ->
				// Send Namf_Communication_N1MessageNotify to Target AMF
				ueContext := service.GetApp().Consumer().BuildUeContextModel(ue)
				registerContext := models.RegistrationContextContainer{
					UeContext:        &ueContext,
					AnType:           anType,
					AnN2ApId:         int32(ue.RanUe[anType].RanUeNgapId),
					RanNodeId:        ue.RanUe[anType].Ran.RanId,
					InitialAmfName:   amfSelf.Name,
					UserLocation:     &ue.Location,
					RrcEstCause:      ue.RanUe[anType].RRCEstablishmentCause,
					UeContextRequest: ue.RanUe[anType].UeContextRequest,
					AnN2IPv4Addr:     ue.RanUe[anType].Ran.Conn.RemoteAddr().String(),
					AllowedNssai: &models.AllowedNssai{
						AllowedSnssaiList: ue.AllowedNssai[anType],
						AccessType:        anType,
					},
				}
				if len(ue.NetworkSliceInfo.RejectedNssaiInPlmn) > 0 {
					registerContext.RejectedNssaiInPlmn = ue.NetworkSliceInfo.RejectedNssaiInPlmn
				}
				if len(ue.NetworkSliceInfo.RejectedNssaiInTa) > 0 {
					registerContext.RejectedNssaiInTa = ue.NetworkSliceInfo.RejectedNssaiInTa
				}

				var n1Message bytes.Buffer
				err = ue.RegistrationRequest.EncodeRegistrationRequest(&n1Message)
				if err != nil {
					logger.GmmLog.Errorf("re-encoding registration request message is failed: %+v", err)
				} else {
					err = callback.SendN1MessageNotifyAtAMFReAllocation(ue, n1Message.Bytes(), &registerContext)
					if err != nil {
						logger.GmmLog.Errorf("send N1MessageNotify failed: %+v", err)
					} else {
						sendReroute = false
					}
				}
			}
			if sendReroute {
				// Condition (B) Step 7: initial AMF can not find Target AMF via NRF -> Send Reroute NAS Request to RAN
				allowedNssaiNgap := ngapConvert.AllowedNssaiToNgap(ue.AllowedNssai[anType])
				ngap_message.SendRerouteNasRequest(ue, anType, nil, ue.RanUe[anType].InitialUEMessage, &allowedNssaiNgap)
				return err
			}
			return nil
		}
	}

	// if registration request has no requested nssai, or non of snssai in requested nssai is permitted by nssf
	// then use ue subscribed snssai which is marked as default as allowed nssai
	if len(ue.AllowedNssai[anType]) == 0 {
		for _, snssai := range ue.SubscribedNssai {
			if snssai.DefaultIndication {
				if amfSelf.InPlmnSupportList(*snssai.SubscribedSnssai) {
					allowedSnssai := models.AllowedSnssai{
						AllowedSnssai: snssai.SubscribedSnssai,
					}
					ue.AllowedNssai[anType] = append(ue.AllowedNssai[anType], allowedSnssai)
				}
			}
		}
	}
	return nil
}

func assignLadnInfo(ue *context.AmfUe, accessType models.AccessType) {
	amfSelf := context.GetSelf()

	ue.LadnInfo = nil
	if ue.RegistrationRequest.LADNIndication != nil {
		ue.LadnInfo = make([]factory.Ladn, 0)
		// request for LADN information
		if ue.RegistrationRequest.LADNIndication.GetLen() == 0 {
			if ue.HasWildCardSubscribedDNN() {
				for _, ladn := range amfSelf.LadnPool {
					if ue.TaiListInRegistrationArea(ladn.TaiList, accessType) {
						ue.LadnInfo = append(ue.LadnInfo, ladn)
					}
				}
			} else {
				for _, snssaiInfos := range ue.SmfSelectionData.SubscribedSnssaiInfos {
					for _, dnnInfo := range snssaiInfos.DnnInfos {
						if ladn, ok := amfSelf.LadnPool[dnnInfo.Dnn]; ok { // check if this dnn is a ladn
							if ue.TaiListInRegistrationArea(ladn.TaiList, accessType) {
								ue.LadnInfo = append(ue.LadnInfo, ladn)
							}
						}
					}
				}
			}
		} else {
			requestedLadnList := nasConvert.LadnToModels(ue.RegistrationRequest.LADNIndication.GetLADNDNNValue())
			for _, requestedLadn := range requestedLadnList {
				if ladn, ok := amfSelf.LadnPool[requestedLadn]; ok {
					if ue.TaiListInRegistrationArea(ladn.TaiList, accessType) {
						ue.LadnInfo = append(ue.LadnInfo, ladn)
					}
				}
			}
		}
	} else if ue.SmfSelectionData != nil {
		for _, snssaiInfos := range ue.SmfSelectionData.SubscribedSnssaiInfos {
			for _, dnnInfo := range snssaiInfos.DnnInfos {
				if dnnInfo.Dnn != "*" {
					if ladn, ok := amfSelf.LadnPool[dnnInfo.Dnn]; ok {
						if ue.TaiListInRegistrationArea(ladn.TaiList, accessType) {
							ue.LadnInfo = append(ue.LadnInfo, ladn)
						}
					}
				}
			}
		}
	}
}

func reactivatePendingULDataPDUSession(ue *context.AmfUe, anType models.AccessType, serviceType uint8,
	uplinkDataPsi *[psiArraySize]bool, dlPduSessionId int32, cxtList *ngapType.PDUSessionResourceSetupListCxtReq,
	reactivationResult *[psiArraySize]bool, errPduSessionId, errCause []uint8,
) ([]uint8, []uint8) {
	ue.SmContextList.Range(func(key, value interface{}) bool {
		pduSessionID := key.(int32)
		smContext := value.(*context.SmContext)

		// uplink data are pending for the corresponding PDU session identity
		if !uplinkDataPsi[pduSessionID] ||
			(pduSessionID == dlPduSessionId && serviceType == nasMessage.ServiceTypeMobileTerminatedServices) {
			// Skipping SendUpdateSmContextActivateUpCnxState for the following reason:
			//   In Step 4 of 4.2.3.2 UE Triggered Service Request in TS23.502
			//   > This procedure is triggered by the SMF but the PDU Session(s) identified by the UE
			//   > correlates to other PDU Session ID(s) than the one triggering the procedure
			// However, in the case of Mo-data etc., it cannot be skipped because AMF need to know
			// latest N2SmInformation even if the UE has known the N2Information received at
			// previous N1N2MessageTransfer.
			return true
		}

		// indicate the SMF to re-establish the user-plane resources for the corresponding PDU session
		// TODO: determine the UE presence in LADN service area and forward the UE presence
		// in LADN service area towards the SMF, if the corresponding PDU session is
		// a PDU session for LADN
		response, errRsp, problemDetail, err := service.GetApp().Consumer().SendUpdateSmContextActivateUpCnxState(
			ue, smContext, anType)
		if err != nil {
			reactivationResult[pduSessionID] = true
			ue.GmmLog.Errorf("SendUpdateSmContextActivateUpCnxState[pduSessionID:%d] Error: %+v",
				pduSessionID, err)
		} else if response == nil {
			reactivationResult[pduSessionID] = true
			errPduSessionId = append(errPduSessionId, uint8(pduSessionID))
			cause := nasMessage.Cause5GMMProtocolErrorUnspecified
			if errRsp != nil {
				switch errRsp.JsonData.Error.Cause {
				case "OUT_OF_LADN_SERVICE_AREA":
					cause = nasMessage.Cause5GMMLADNNotAvailable
				case "PRIORITIZED_SERVICES_ONLY":
					cause = nasMessage.Cause5GMMRestrictedServiceArea
				case "DNN_CONGESTION", "S-NSSAI_CONGESTION":
					cause = nasMessage.Cause5GMMInsufficientUserPlaneResourcesForThePDUSession
				}
			}
			errCause = append(errCause, cause)

			if problemDetail != nil {
				ue.GmmLog.Errorf("Update SmContext Failed Problem[%+v]", problemDetail)
			} else if err != nil {
				ue.GmmLog.Errorf("Update SmContext Error[%v]", err.Error())
			}
		} else {
			ue.GmmLog.Infof("Re-active the pending uplink PDU Session[%d] over %q successfully",
				pduSessionID, smContext.AccessType())
			ngap_message.AppendPDUSessionResourceSetupListCxtReq(cxtList, pduSessionID,
				smContext.Snssai(), response.BinaryDataN1SmMessage, response.BinaryDataN2SmInformation)
		}
		return true
	})
	return errPduSessionId, errCause
}

func releaseInactivePDUSession(ue *context.AmfUe, anType models.AccessType, uePduStatus *[psiArraySize]bool,
	pduStatusResult *[psiArraySize]bool,
) {
	ue.SmContextList.Range(func(key, value interface{}) bool {
		pduSessionID := key.(int32)
		smContext := value.(*context.SmContext)

		if uePduStatus[pduSessionID] {
			pduStatusResult[pduSessionID] = true
			return true
		}

		// perform a local release of all those PDU session which are in 5GSM state PDU SESSION ACTIVE
		// on the AMF side associated with the access type the REGISTRATION REQUEST message is sent over,
		// but are indicated by the UE as being in 5GSM state PDU SESSION INACTIVE
		cause := models.Cause_PDU_SESSION_STATUS_MISMATCH
		causeAll := &context.CauseAll{
			Cause: &cause,
		}
		ue.GmmLog.Infof("Release Inactive PDU Session[%d] over  %q", pduSessionID, smContext.AccessType())
		problemDetail, err := service.GetApp().Consumer().SendReleaseSmContextRequest(ue, smContext, causeAll, "", nil)
		if problemDetail != nil {
			ue.GmmLog.Errorf("Release SmContext Failed Problem[%+v]", problemDetail)
		} else if err != nil {
			ue.GmmLog.Errorf("Release SmContext Error[%v]", err.Error())
		}
		return true
	})
}

func reestablishAllowedPDUSessionOver3GPP(ue *context.AmfUe, anType models.AccessType, smContext *context.SmContext,
	allowedPsi *[psiArraySize]bool, cxtList *ngapType.PDUSessionResourceSetupListCxtReq,
	reactivationResult *[psiArraySize]bool, errPduSessionId, errCause []uint8,
) ([]uint8, []uint8) {
	requestData := ue.N1N2Message.Request.JsonData

	if ue.N1N2Message == nil || ue.N1N2Message.Request.BinaryDataN2Information == nil {
		// no pending downlink data
		return errPduSessionId, errCause
	}

	if smContext == nil || smContext.AccessType() != models.AccessType_NON_3_GPP_ACCESS {
		return errPduSessionId, errCause
	}

	// SMF has indicated pending downlink data
	// notify the SMF that reactivation of the user-plane resources for the corresponding PDU session(s)
	// associated with non-3GPP access
	if reactivationResult == nil {
		reactivationResult = new([psiArraySize]bool)
	}
	if allowedPsi[requestData.PduSessionId] {
		// re-establish the PDU session associated with non-3GPP access over 3GPP access.
		// notify the SMF if the corresponding PDU session ID(s) associated with non-3GPP access
		// are indicated in the Allowed PDU session status IE
		// TODO: error handling
		response, errRes, _, err := service.GetApp().Consumer().SendUpdateSmContextChangeAccessType(ue, smContext, true)
		if err != nil {
			reactivationResult[requestData.PduSessionId] = true
			ue.GmmLog.Errorf("SendUpdateSmContextActivateUpCnxState[pduSessionID:%d] Error: %+v",
				requestData.PduSessionId, err)
		} else if response == nil {
			ue.GmmLog.Warnf("failed to re-establish allowed PDU Session[%d] over 3GPP access",
				requestData.PduSessionId)
			reactivationResult[requestData.PduSessionId] = true
			errPduSessionId = append(errPduSessionId, uint8(requestData.PduSessionId))
			cause := nasMessage.Cause5GMMProtocolErrorUnspecified
			if errRes != nil {
				switch errRes.JsonData.Error.Cause {
				case "OUT_OF_LADN_SERVICE_AREA":
					cause = nasMessage.Cause5GMMLADNNotAvailable
				case "PRIORITIZED_SERVICES_ONLY":
					cause = nasMessage.Cause5GMMRestrictedServiceArea
				case "DNN_CONGESTION", "S-NSSAI_CONGESTION":
					cause = nasMessage.Cause5GMMInsufficientUserPlaneResourcesForThePDUSession
				}
			}
			errCause = append(errCause, cause)
		} else {
			ue.GmmLog.Infof("re-establish allowed PDU Session[%d] over 3GPP access successfully",
				requestData.PduSessionId)
			// the AMF and SMF update the associated access type of the corresponding PDU session
			smContext.SetUserLocation(deepcopy.Copy(ue.Location).(models.UserLocation))
			smContext.SetAccessType(models.AccessType__3_GPP_ACCESS)
			if response.BinaryDataN2SmInformation != nil &&
				response.JsonData.N2SmInfoType == models.N2SmInfoType_PDU_RES_SETUP_REQ {
				// discard the received 5GSM message for PDU session(s) associated with non-3GPP access
				ngap_message.AppendPDUSessionResourceSetupListCxtReq(cxtList, requestData.PduSessionId,
					smContext.Snssai(), nil, response.BinaryDataN2SmInformation)
			}
		}
	} else {
		// notify the SMF if the corresponding PDU session ID(s) associated with non-3GPP access
		// are not indicated in the Allowed PDU session status IE
		ue.GmmLog.Warnf("UE was reachable but did not accept to re-activate the PDU Session[%d]",
			requestData.PduSessionId)
		callback.SendN1N2TransferFailureNotification(ue,
			models.N1N2MessageTransferCause_UE_NOT_REACHABLE_FOR_SESSION)
	}
	return errPduSessionId, errCause
}

func getPDUSessionStatus(ue *context.AmfUe, anType models.AccessType) *[psiArraySize]bool {
	var pduStatusResult [psiArraySize]bool
	ue.SmContextList.Range(func(key, value interface{}) bool {
		pduSessionID := key.(int32)
		smContext := value.(*context.SmContext)

		if smContext.AccessType() != anType {
			return true
		}
		pduStatusResult[pduSessionID] = true
		return true
	})
	return &pduStatusResult
}

func HandleIdentityResponse(ue *context.AmfUe, identityResponse *nasMessage.IdentityResponse) error {
	if ue == nil {
		return fmt.Errorf("AmfUe is nil")
	}

	ue.GmmLog.Info("Handle Identity Response")

	mobileIdentityContents := identityResponse.MobileIdentity.GetMobileIdentityContents()
	if len(mobileIdentityContents) < 1 {
		return errors.New("empty Mobile Identity")
	}
	if nasConvert.GetTypeOfIdentity(mobileIdentityContents[0]) != ue.RequestIdentityType {
		return fmt.Errorf("Received identity type doesn't match request type")
	}

	if ue.T3570 != nil {
		ue.T3570.Stop()
		ue.T3570 = nil // clear the timer
	}

	switch nasConvert.GetTypeOfIdentity(mobileIdentityContents[0]) { // get type of identity
	case nasMessage.MobileIdentity5GSTypeSuci:
		if suci, plmnId, err := nasConvert.SuciToStringWithError(mobileIdentityContents); err != nil {
			return fmt.Errorf("decode SUCI failed: %w", err)
		} else if plmnId == "" {
			return errors.New("empty plmnId")
		} else {
			ue.Suci = suci
			ue.PlmnId = util.PlmnIdStringToModels(plmnId)
		}
		ue.GmmLog.Debugf("get SUCI: %s", ue.Suci)
	case nasMessage.MobileIdentity5GSType5gGuti:
		if ue.MacFailed {
			return fmt.Errorf("NAS message integrity check failed")
		}
		_, guti, err := nasConvert.GutiToStringWithError(mobileIdentityContents)
		if err != nil {
			return fmt.Errorf("decode GUTI failed: %w", err)
		}
		ue.Guti = guti
		ue.GmmLog.Debugf("get GUTI: %s", guti)
	case nasMessage.MobileIdentity5GSType5gSTmsi:
		if ue.MacFailed {
			return fmt.Errorf("NAS message integrity check failed")
		}
		sTmsi := hex.EncodeToString(mobileIdentityContents[1:])
		if tmp, err := strconv.ParseInt(sTmsi[4:], 10, 32); err != nil {
			return err
		} else {
			ue.Tmsi = int32(tmp)
		}
		ue.GmmLog.Debugf("get 5G-S-TMSI: %s", sTmsi)
	case nasMessage.MobileIdentity5GSTypeImei:
		if ue.MacFailed {
			return fmt.Errorf("NAS message integrity check failed")
		}
		imei, err := nasConvert.PeiToStringWithError(mobileIdentityContents)
		if err != nil {
			return fmt.Errorf("decode PEI failed: %w", err)
		}
		ue.Pei = imei
		ue.GmmLog.Debugf("get PEI: %s", imei)
	case nasMessage.MobileIdentity5GSTypeImeisv:
		if ue.MacFailed {
			return fmt.Errorf("NAS message integrity check failed")
		}
		imeisv, err := nasConvert.PeiToStringWithError(mobileIdentityContents)
		if err != nil {
			return fmt.Errorf("decode PEI failed: %w", err)
		}
		ue.Pei = imeisv
		ue.GmmLog.Debugf("get PEI: %s", imeisv)
	}
	return nil
}

// TS 24501 5.6.3.2
func HandleNotificationResponse(ue *context.AmfUe, notificationResponse *nasMessage.NotificationResponse) error {
	ue.GmmLog.Info("Handle Notification Response")

	if ue.MacFailed {
		return fmt.Errorf("NAS message integrity check failed")
	}

	ue.StopT3565()

	if notificationResponse != nil && notificationResponse.PDUSessionStatus != nil {
		psiArray := nasConvert.PSIToBooleanArray(notificationResponse.PDUSessionStatus.Buffer)
		for psi := 1; psi <= 15; psi++ {
			pduSessionId := int32(psi)
			if smContext, ok := ue.SmContextFindByPDUSessionID(pduSessionId); ok {
				if !psiArray[psi] {
					cause := models.Cause_PDU_SESSION_STATUS_MISMATCH
					causeAll := &context.CauseAll{
						Cause: &cause,
					}
					problemDetail, err := service.GetApp().Consumer().SendReleaseSmContextRequest(ue, smContext, causeAll, "", nil)
					if problemDetail != nil {
						ue.GmmLog.Errorf("Release SmContext Failed Problem[%+v]", problemDetail)
					} else if err != nil {
						ue.GmmLog.Errorf("Release SmContext Error[%v]", err.Error())
					}
				}
			}
		}
	}
	return nil
}

func HandleConfigurationUpdateComplete(ue *context.AmfUe,
	configurationUpdateComplete *nasMessage.ConfigurationUpdateComplete,
) error {
	ue.GmmLog.Info("Handle Configuration Update Complete")

	if ue.MacFailed {
		return fmt.Errorf("NAS message integrity check failed")
	}

	// Stop timer T3555 in TS 24.501 Figure 5.4.4.1.1 in handler
	ue.StopT3555()
	// TODO: Send acknowledgment by Nudm_SMD_Info_Service to UDM in handler
	//		import "github.com/free5gc/openapi/Nudm_SubscriberDataManagement" client.Info

	return nil
}

func AuthenticationProcedure(ue *context.AmfUe, accessType models.AccessType) (bool, error) {
	ue.GmmLog.Info("Authentication procedure")

	// Check whether UE has SUCI and SUPI
	if IdentityVerification(ue) {
		ue.GmmLog.Debugln("UE has SUCI / SUPI")
		if ue.SecurityContextIsValid() {
			ue.GmmLog.Debugln("UE has a valid security context - skip the authentication procedure")
			return true, nil
		}
	} else {
		// Request UE's SUCI by sending identity request
		ue.IdentityRequestSendTimes++
		gmm_message.SendIdentityRequest(ue.RanUe[accessType], accessType, nasMessage.MobileIdentity5GSTypeSuci)
		return false, nil
	}

	amfSelf := context.GetSelf()

	// TODO: consider ausf group id, Routing ID part of SUCI
	param := Nnrf_NFDiscovery.SearchNFInstancesParamOpts{}
<<<<<<< HEAD
	resp, err := service.GetApp().Consumer().SendSearchNFInstances(amfSelf.NrfUri, models.NfType_AUSF, models.NfType_AMF, &param)
=======
	resp, err := service.GetApp().Consumer().SendSearchNFInstances(
		amfSelf.NrfUri, models.NfType_AUSF, models.NfType_AMF, &param)
>>>>>>> 96b4f33a
	if err != nil {
		ue.GmmLog.Error("AMF can not select an AUSF by NRF")
		gmm_message.SendRegistrationReject(ue.RanUe[accessType], nasMessage.Cause5GMMCongestion, "")
		return false, err
	}

	// select the first AUSF, TODO: select base on other info
	var ausfUri string
	for _, nfProfile := range resp.NfInstances {
		ue.AusfId = nfProfile.NfInstanceId
		ausfUri = util.SearchNFServiceUri(nfProfile, models.ServiceName_NAUSF_AUTH, models.NfServiceStatus_REGISTERED)
		if ausfUri != "" {
			break
		}
	}
	if ausfUri == "" {
		err = fmt.Errorf("AMF can not select an AUSF by NRF")
		ue.GmmLog.Errorf(err.Error())
		gmm_message.SendRegistrationReject(ue.RanUe[accessType], nasMessage.Cause5GMMCongestion, "")
		return false, err
	}
	ue.AusfUri = ausfUri

	response, problemDetails, err := service.GetApp().Consumer().SendUEAuthenticationAuthenticateRequest(ue, nil)
	if err != nil {
		ue.GmmLog.Errorf("Nausf_UEAU Authenticate Request Error: %+v", err)
		gmm_message.SendRegistrationReject(ue.RanUe[accessType], nasMessage.Cause5GMMCongestion, "")
		err = fmt.Errorf("Authentication procedure failed")
		ue.GmmLog.Errorf(err.Error())
		return false, err
	} else if problemDetails != nil {
		ue.GmmLog.Warnf("Nausf_UEAU Authenticate Request Failed: %+v", problemDetails)
		var cause uint8
		switch problemDetails.Status {
		case http.StatusForbidden, http.StatusNotFound:
			cause = nasMessage.Cause5GMMIllegalUE
		default:
			cause = nasMessage.Cause5GMMCongestion
		}
		gmm_message.SendRegistrationReject(ue.RanUe[accessType], cause, "")
		err = fmt.Errorf("Authentication procedure failed")
		ue.GmmLog.Warnf(err.Error())
		return false, err
	}
	ue.AuthenticationCtx = response
	ue.ABBA = []uint8{0x00, 0x00} // set ABBA value as described at TS 33.501 Annex A.7.1

	gmm_message.SendAuthenticationRequest(ue.RanUe[accessType])
	return false, nil
}

// TS 24501 5.6.1
func HandleServiceRequest(ue *context.AmfUe, anType models.AccessType,
	serviceRequest *nasMessage.ServiceRequest,
) error {
	if ue == nil {
		return fmt.Errorf("AmfUe is nil")
	}

	ue.GmmLog.Info("Handle Service Request")

	ue.StopT3513()
	ue.StopT3565()

	// Set No ongoing
	if procedure := ue.OnGoing(anType).Procedure; procedure == context.OnGoingProcedurePaging {
		ue.SetOnGoing(anType, &context.OnGoing{
			Procedure: context.OnGoingProcedureNothing,
		})
	} else if procedure != context.OnGoingProcedureNothing {
		ue.GmmLog.Warnf("UE should not in OnGoing[%s]", procedure)
	}

	var pduStatusResult *[psiArraySize]bool
	if serviceRequest.PDUSessionStatus != nil {
		pduStatusResult = getPDUSessionStatus(ue, anType)
	}

	// Send Authtication / Security Procedure not support
	if !ue.SecurityContextIsValid() {
		ue.GmmLog.Warnf("No Security Context : SUPI[%s]", ue.Supi)
		gmm_message.SendServiceReject(ue.RanUe[anType], pduStatusResult,
			nasMessage.Cause5GMMUEIdentityCannotBeDerivedByTheNetwork)
		ngap_message.SendUEContextReleaseCommand(ue.RanUe[anType],
			context.UeContextN2NormalRelease, ngapType.CausePresentNas, ngapType.CauseNasPresentNormalRelease)
		return nil
	}

	// TS 24.501 8.2.6.21: if the UE is sending a REGISTRATION REQUEST message as an initial NAS message,
	// the UE has a valid 5G NAS security context and the UE needs to send non-cleartext IEs
	// TS 24.501 4.4.6: When the UE sends a REGISTRATION REQUEST or SERVICE REQUEST message that includes a NAS message
	// container IE, the UE shall set the security header type of the initial NAS message to "integrity protected"
	if serviceRequest.NASMessageContainer != nil {
		contents := serviceRequest.NASMessageContainer.GetNASMessageContainerContents()

		// TS 24.501 4.4.6: When the UE sends a REGISTRATION REQUEST or SERVICE REQUEST message that includes a NAS
		// message container IE, the UE shall set the security header type of the initial NAS message to
		// "integrity protected"; then the AMF shall decipher the value part of the NAS message container IE
		err := security.NASEncrypt(ue.CipheringAlg, ue.KnasEnc, ue.ULCount.Get(), security.Bearer3GPP,
			security.DirectionUplink, contents)

		if err != nil {
			ue.SecurityContextAvailable = false
		} else {
			m := nas.NewMessage()
			if err := m.GmmMessageDecode(&contents); err != nil {
				return err
			}

			messageType := m.GmmMessage.GmmHeader.GetMessageType()
			if messageType != nas.MsgTypeServiceRequest {
				return errors.New("The payload of NAS message Container is not service request")
			}
			// TS 24.501 4.4.6: The AMF shall consider the NAS message that is obtained from the NAS message container
			// IE as the initial NAS message that triggered the procedure
			serviceRequest = m.ServiceRequest
		}
		// TS 33.501 6.4.6 step 3: if the initial NAS message was protected but did not pass the integrity check
		ue.RetransmissionOfInitialNASMsg = ue.MacFailed
	}

	serviceType := serviceRequest.GetServiceTypeValue()
	var reactivationResult *[psiArraySize]bool
	var errPduSessionId, errCause []uint8
	var dlPduSessionId int32
	cxtList := ngapType.PDUSessionResourceSetupListCxtReq{}

	if serviceType == nasMessage.ServiceTypeEmergencyServices ||
		serviceType == nasMessage.ServiceTypeEmergencyServicesFallback {
		ue.GmmLog.Warnf("emergency service is not supported")
		gmm_message.SendServiceReject(ue.RanUe[anType], pduStatusResult, nasMessage.Cause5GMM5GSServicesNotAllowed)
		ngap_message.SendUEContextReleaseCommand(ue.RanUe[anType],
			context.UeContextN2NormalRelease, ngapType.CausePresentNas, ngapType.CauseNasPresentNormalRelease)
		return nil
	}

	if serviceType == nasMessage.ServiceTypeSignalling {
		err := gmm_message.SendServiceAccept(ue, anType, cxtList, pduStatusResult, nil, nil, nil)
		return err
	}

	var N1N2ReqData *models.N1N2MessageTransferReqData
	var n1Msg, n2Info []byte
	if ue.N1N2Message != nil {
		N1N2ReqData = ue.N1N2Message.Request.JsonData
		n1Msg = ue.N1N2Message.Request.BinaryDataN1Message
		n2Info = ue.N1N2Message.Request.BinaryDataN2Information
		if n2Info != nil {
			if N1N2ReqData.N2InfoContainer.N2InformationClass == models.N2InformationClass_SM {
				dlPduSessionId = N1N2ReqData.N2InfoContainer.SmInfo.PduSessionId
			} else {
				ue.N1N2Message = nil
				return fmt.Errorf("Service Request triggered by Network has not implemented about non SM N2Info")
			}
		}
	}

	if serviceRequest.UplinkDataStatus != nil {
		uplinkDataPsi := nasConvert.PSIToBooleanArray(serviceRequest.UplinkDataStatus.Buffer)
		if reactivationResult == nil {
			reactivationResult = new([psiArraySize]bool)
		}
		errPduSessionId, errCause = reactivatePendingULDataPDUSession(ue, anType, serviceType, &uplinkDataPsi,
			dlPduSessionId, &cxtList, reactivationResult, errPduSessionId, errCause)
	}

	if serviceRequest.PDUSessionStatus != nil {
		uePduStatus := nasConvert.PSIToBooleanArray(serviceRequest.PDUSessionStatus.Buffer)
		if pduStatusResult == nil {
			pduStatusResult = new([psiArraySize]bool)
		}
		releaseInactivePDUSession(ue, anType, &uePduStatus, pduStatusResult)
	}

	switch serviceType {
	case nasMessage.ServiceTypeMobileTerminatedServices: // Trigger by Network
		if ue.N1N2Message != nil {
			// downlink signalling only
			if n2Info == nil {
				err := gmm_message.SendServiceAccept(ue, anType, cxtList, pduStatusResult,
					reactivationResult, errPduSessionId, errCause)
				if err != nil {
					return err
				}
				switch N1N2ReqData.N1MessageContainer.N1MessageClass {
				case models.N1MessageClass_SM:
					gmm_message.SendDLNASTransport(ue.RanUe[anType],
						nasMessage.PayloadContainerTypeN1SMInfo, n1Msg, N1N2ReqData.PduSessionId, 0, nil, 0)
				case models.N1MessageClass_LPP:
					gmm_message.SendDLNASTransport(ue.RanUe[anType],
						nasMessage.PayloadContainerTypeLPP, n1Msg, 0, 0, nil, 0)
				case models.N1MessageClass_SMS:
					gmm_message.SendDLNASTransport(ue.RanUe[anType],
						nasMessage.PayloadContainerTypeSMS, n1Msg, 0, 0, nil, 0)
				case models.N1MessageClass_UPDP:
					gmm_message.SendDLNASTransport(ue.RanUe[anType],
						nasMessage.PayloadContainerTypeUEPolicy, n1Msg, 0, 0, nil, 0)
				}
				ue.N1N2Message = nil
				return nil
			}

			// TODO: Area of validity for the N2 SM information
			smInfo := N1N2ReqData.N2InfoContainer.SmInfo
			smContext, ok := ue.SmContextFindByPDUSessionID(N1N2ReqData.PduSessionId)
			if !ok {
				return fmt.Errorf("Service Request triggered by Network error for pduSession[%d] does not exist",
					N1N2ReqData.PduSessionId)
			}

			if smContext.AccessType() == models.AccessType_NON_3_GPP_ACCESS {
				if serviceRequest.AllowedPDUSessionStatus != nil {
					allowPduSessionPsi := nasConvert.PSIToBooleanArray(serviceRequest.AllowedPDUSessionStatus.Buffer)
					errPduSessionId, errCause = reestablishAllowedPDUSessionOver3GPP(ue, anType, smContext,
						&allowPduSessionPsi, &cxtList, reactivationResult, errPduSessionId, errCause)
				}
			} else if smInfo.N2InfoContent.NgapIeType == models.NgapIeType_PDU_RES_SETUP_REQ {
				var nasPdu []byte
				var err error
				if n1Msg != nil {
					pduSessionId := uint8(smInfo.PduSessionId)
					nasPdu, err = gmm_message.BuildDLNASTransport(ue, anType, nasMessage.PayloadContainerTypeN1SMInfo,
						n1Msg, pduSessionId, nil, nil, 0)
					if err != nil {
						return err
					}
				}
				ngap_message.AppendPDUSessionResourceSetupListCxtReq(&cxtList, smInfo.PduSessionId, *smInfo.SNssai,
					nasPdu, n2Info)
			}
			err := gmm_message.SendServiceAccept(ue, anType, cxtList, pduStatusResult,
				reactivationResult, errPduSessionId, errCause)
			if err != nil {
				return err
			}
		}

		// downlink signaling
		if ue.ConfigurationUpdateCommandFlags != nil {
			err := gmm_message.SendServiceAccept(ue, anType, cxtList,
				pduStatusResult, reactivationResult, errPduSessionId, errCause)
			if err != nil {
				return err
			}
			gmm_message.SendConfigurationUpdateCommand(ue, anType, ue.ConfigurationUpdateCommandFlags)
			ue.ConfigurationUpdateCommandFlags = nil
		}
	case nasMessage.ServiceTypeData:
		if anType == models.AccessType__3_GPP_ACCESS {
			if ue.AmPolicyAssociation != nil && ue.AmPolicyAssociation.ServAreaRes != nil {
				var accept bool
				switch ue.AmPolicyAssociation.ServAreaRes.RestrictionType {
				case models.RestrictionType_ALLOWED_AREAS:
					accept = context.TacInAreas(ue.Tai.Tac, ue.AmPolicyAssociation.ServAreaRes.Areas)
				case models.RestrictionType_NOT_ALLOWED_AREAS:
					accept = !context.TacInAreas(ue.Tai.Tac, ue.AmPolicyAssociation.ServAreaRes.Areas)
				}

				if !accept {
					gmm_message.SendServiceReject(ue.RanUe[anType], nil, nasMessage.Cause5GMMRestrictedServiceArea)
					return nil
				}
			}
		}
		err := gmm_message.SendServiceAccept(ue, anType, cxtList, pduStatusResult,
			reactivationResult, errPduSessionId, errCause)
		if err != nil {
			return err
		}
	case nasMessage.ServiceTypeHighPriorityAccess:
		// TODO: support HighPriorityAccess
		err := gmm_message.SendServiceAccept(ue, anType, cxtList, pduStatusResult,
			reactivationResult, errPduSessionId, errCause)
		if err != nil {
			return err
		}
	default:
		return fmt.Errorf("Service Type[%d] is not supported", serviceType)
	}
	if len(errPduSessionId) != 0 {
		ue.GmmLog.Info(errPduSessionId, errCause)
	}
	ue.N1N2Message = nil
	return nil
}

// TS 24.501 5.4.1
func HandleAuthenticationResponse(ue *context.AmfUe, accessType models.AccessType,
	authenticationResponse *nasMessage.AuthenticationResponse,
) error {
	ue.GmmLog.Info("Handle Authentication Response")

	ue.StopT3560()

	if ue.AuthenticationCtx == nil {
		return fmt.Errorf("Ue Authentication Context is nil")
	}

	switch ue.AuthenticationCtx.AuthType {
	case models.AuthType__5_G_AKA:
		var av5gAka models.Av5gAka
		if err := mapstructure.Decode(ue.AuthenticationCtx.Var5gAuthData, &av5gAka); err != nil {
			return fmt.Errorf("Var5gAuthData Convert Type Error")
		}
		if authenticationResponse.AuthenticationResponseParameter == nil {
			return fmt.Errorf("AuthenticationResponseParamete is nil")
		}
		resStar := authenticationResponse.AuthenticationResponseParameter.GetRES()

		// Calculate HRES* (TS 33.501 Annex A.5)
		p0, err := hex.DecodeString(av5gAka.Rand)
		if err != nil {
			return err
		}
		p1 := resStar[:]
		concat := append(p0, p1...)
		hResStarBytes := sha256.Sum256(concat)
		hResStar := hex.EncodeToString(hResStarBytes[16:])

		if hResStar != av5gAka.HxresStar {
			ue.GmmLog.Errorf("HRES* Validation Failure (received: %s, expected: %s)", hResStar, av5gAka.HxresStar)

			if ue.IdentityTypeUsedForRegistration == nasMessage.MobileIdentity5GSType5gGuti && ue.IdentityRequestSendTimes == 0 {
				ue.IdentityRequestSendTimes++
				gmm_message.SendIdentityRequest(ue.RanUe[accessType], accessType, nasMessage.MobileIdentity5GSTypeSuci)
				return nil
			} else {
				gmm_message.SendAuthenticationReject(ue.RanUe[accessType], "")
				return GmmFSM.SendEvent(ue.State[accessType], AuthFailEvent, fsm.ArgsType{
					ArgAmfUe:      ue,
					ArgAccessType: accessType,
				}, logger.GmmLog)
			}
		}

<<<<<<< HEAD
		response, problemDetails, err := service.GetApp().Consumer().SendAuth5gAkaConfirmRequest(ue, hex.EncodeToString(resStar[:]))
=======
		response, problemDetails, err := service.GetApp().Consumer().SendAuth5gAkaConfirmRequest(
			ue, hex.EncodeToString(resStar[:]))
>>>>>>> 96b4f33a
		if err != nil {
			return err
		} else if problemDetails != nil {
			ue.GmmLog.Debugf("Auth5gAkaConfirm Error[Problem Detail: %+v]", problemDetails)
			return nil
		}
		switch response.AuthResult {
		case models.AuthResult_SUCCESS:
			ue.UnauthenticatedSupi = false
			ue.Kseaf = response.Kseaf
			ue.Supi = response.Supi
			ue.DerivateKamf()
			ue.GmmLog.Debugln("ue.DerivateKamf()", ue.Kamf)
			return GmmFSM.SendEvent(ue.State[accessType], AuthSuccessEvent, fsm.ArgsType{
				ArgAmfUe:      ue,
				ArgAccessType: accessType,
				ArgEAPSuccess: false,
				ArgEAPMessage: "",
			}, logger.GmmLog)
		case models.AuthResult_FAILURE:
			if ue.IdentityTypeUsedForRegistration == nasMessage.MobileIdentity5GSType5gGuti && ue.IdentityRequestSendTimes == 0 {
				ue.IdentityRequestSendTimes++
				gmm_message.SendIdentityRequest(ue.RanUe[accessType], accessType, nasMessage.MobileIdentity5GSTypeSuci)
				return nil
			} else {
				gmm_message.SendAuthenticationReject(ue.RanUe[accessType], "")
				return GmmFSM.SendEvent(ue.State[accessType], AuthFailEvent, fsm.ArgsType{
					ArgAmfUe:      ue,
					ArgAccessType: accessType,
				}, logger.GmmLog)
			}
		}
	case models.AuthType_EAP_AKA_PRIME:
<<<<<<< HEAD
		response, problemDetails, err := service.GetApp().Consumer().SendEapAuthConfirmRequest(ue, *authenticationResponse.EAPMessage)
=======
		response, pd, err := service.GetApp().Consumer().SendEapAuthConfirmRequest(ue, *authenticationResponse.EAPMessage)
>>>>>>> 96b4f33a
		if err != nil {
			return err
		} else if pd != nil {
			ue.GmmLog.Debugf("EapAuthConfirm Error[Problem Detail: %+v]", pd)
			return nil
		}

		switch response.AuthResult {
		case models.AuthResult_SUCCESS:
			ue.UnauthenticatedSupi = false
			ue.Kseaf = response.KSeaf
			ue.Supi = response.Supi
			ue.DerivateKamf()
			// TODO: select enc/int algorithm based on ue security capability & amf's policy,
			// then generate KnasEnc, KnasInt
			return GmmFSM.SendEvent(ue.State[accessType], AuthSuccessEvent, fsm.ArgsType{
				ArgAmfUe:      ue,
				ArgAccessType: accessType,
				ArgEAPSuccess: true,
				ArgEAPMessage: response.EapPayload,
			}, logger.GmmLog)
		case models.AuthResult_FAILURE:
			if ue.IdentityTypeUsedForRegistration == nasMessage.MobileIdentity5GSType5gGuti && ue.IdentityRequestSendTimes == 0 {
				ue.IdentityRequestSendTimes++
				gmm_message.SendAuthenticationResult(ue.RanUe[accessType], false, response.EapPayload)
				gmm_message.SendIdentityRequest(ue.RanUe[accessType], accessType, nasMessage.MobileIdentity5GSTypeSuci)
				return nil
			} else {
				gmm_message.SendAuthenticationReject(ue.RanUe[accessType], response.EapPayload)
				return GmmFSM.SendEvent(ue.State[accessType], AuthFailEvent, fsm.ArgsType{
					ArgAmfUe:      ue,
					ArgAccessType: accessType,
				}, logger.GmmLog)
			}
		case models.AuthResult_ONGOING:
			ue.AuthenticationCtx.Var5gAuthData = response.EapPayload
			if _, exists := response.Links["eap-session"]; exists {
				ue.AuthenticationCtx.Links = response.Links
			}
			gmm_message.SendAuthenticationRequest(ue.RanUe[accessType])
		}
	}

	return nil
}

func HandleAuthenticationError(ue *context.AmfUe, anType models.AccessType) error {
	ue.GmmLog.Info("Handle Authentication Error")
	if ue.RegistrationRequest != nil {
		gmm_message.SendRegistrationReject(ue.RanUe[anType], nasMessage.Cause5GMMTrackingAreaNotAllowed, "")
	}

	return nil
}

func HandleAuthenticationFailure(ue *context.AmfUe, anType models.AccessType,
	authenticationFailure *nasMessage.AuthenticationFailure,
) error {
	ue.GmmLog.Info("Handle Authentication Failure")

	ue.StopT3560()

	cause5GMM := authenticationFailure.Cause5GMM.GetCauseValue()

	if ue.AuthenticationCtx.AuthType == models.AuthType__5_G_AKA {
		switch cause5GMM {
		case nasMessage.Cause5GMMMACFailure:
			ue.GmmLog.Warnln("Authentication Failure Cause: Mac Failure")
			gmm_message.SendAuthenticationReject(ue.RanUe[anType], "")
			return GmmFSM.SendEvent(
				ue.State[anType],
				AuthFailEvent,
				fsm.ArgsType{
					ArgAmfUe:      ue,
					ArgAccessType: anType,
				},
				logger.GmmLog,
			)
		case nasMessage.Cause5GMMNon5GAuthenticationUnacceptable:
			ue.GmmLog.Warnln("Authentication Failure Cause: Non-5G Authentication Unacceptable")
			gmm_message.SendAuthenticationReject(ue.RanUe[anType], "")
			return GmmFSM.SendEvent(
				ue.State[anType],
				AuthFailEvent,
				fsm.ArgsType{
					ArgAmfUe:      ue,
					ArgAccessType: anType,
				},
				logger.GmmLog,
			)
		case nasMessage.Cause5GMMngKSIAlreadyInUse:
			ue.GmmLog.Warnln("Authentication Failure Cause: NgKSI Already In Use")
			ue.AuthFailureCauseSynchFailureTimes = 0
			ue.GmmLog.Warnln("Select new NgKsi")
			// select new ngksi
			if ue.NgKsi.Ksi < 6 { // ksi is range from 0 to 6
				ue.NgKsi.Ksi += 1
			} else {
				ue.NgKsi.Ksi = 0
			}
			gmm_message.SendAuthenticationRequest(ue.RanUe[anType])
		case nasMessage.Cause5GMMSynchFailure: // TS 24.501 5.4.1.3.7 case f
			ue.GmmLog.Warn("Authentication Failure 5GMM Cause: Synch Failure")

			ue.AuthFailureCauseSynchFailureTimes++
			if ue.AuthFailureCauseSynchFailureTimes >= 2 {
				ue.GmmLog.Warnf("2 consecutive Synch Failure, terminate authentication procedure")
				gmm_message.SendAuthenticationReject(ue.RanUe[anType], "")
				return GmmFSM.SendEvent(
					ue.State[anType],
					AuthFailEvent,
					fsm.ArgsType{
						ArgAmfUe:      ue,
						ArgAccessType: anType,
					},
					logger.GmmLog,
				)
			}

			var av5gAka models.Av5gAka
			if err := mapstructure.Decode(ue.AuthenticationCtx.Var5gAuthData, &av5gAka); err != nil {
				ue.GmmLog.Error("Var5gAuthData Convert Type Error")
				return err
			}

			if authenticationFailure.AuthenticationFailureParameter == nil {
				return errors.New("AuthenticationFailureParameter is nil")
			}
			auts := authenticationFailure.AuthenticationFailureParameter.GetAuthenticationFailureParameter()
			resynchronizationInfo := &models.ResynchronizationInfo{
				Auts: hex.EncodeToString(auts[:]),
				Rand: av5gAka.Rand,
			}

<<<<<<< HEAD
			response, problemDetails, err := service.GetApp().Consumer().SendUEAuthenticationAuthenticateRequest(ue, resynchronizationInfo)
=======
			response, pd, err := service.GetApp().Consumer().SendUEAuthenticationAuthenticateRequest(ue, resynchronizationInfo)
>>>>>>> 96b4f33a
			if err != nil {
				return err
			} else if pd != nil {
				ue.GmmLog.Errorf("Nausf_UEAU Authenticate Request Error[Problem Detail: %+v]", pd)
				return nil
			}
			ue.AuthenticationCtx = response
			ue.ABBA = []uint8{0x00, 0x00}

			gmm_message.SendAuthenticationRequest(ue.RanUe[anType])
		}
	} else if ue.AuthenticationCtx.AuthType == models.AuthType_EAP_AKA_PRIME {
		switch cause5GMM {
		case nasMessage.Cause5GMMngKSIAlreadyInUse:
			ue.GmmLog.Warn("Authentication Failure 5GMM Cause: NgKSI Already In Use")
			if ue.NgKsi.Ksi < 6 { // ksi is range from 0 to 6
				ue.NgKsi.Ksi += 1
			} else {
				ue.NgKsi.Ksi = 0
			}
			gmm_message.SendAuthenticationRequest(ue.RanUe[anType])
		}
	}

	return nil
}

func HandleRegistrationComplete(ue *context.AmfUe, accessType models.AccessType,
	registrationComplete *nasMessage.RegistrationComplete,
) error {
	ue.GmmLog.Info("Handle Registration Complete")

	ue.StopT3550()

	// Release existed old SmContext when Initial Registration completed
	if ue.RegistrationType5GS == nasMessage.RegistrationType5GSInitialRegistration {
		ue.SmContextList.Range(func(key, value interface{}) bool {
			smContext := value.(*context.SmContext)

			if smContext.AccessType() == accessType {
				problemDetail, err := service.GetApp().Consumer().SendReleaseSmContextRequest(ue, smContext, nil, "", nil)
				if problemDetail != nil {
					ue.GmmLog.Errorf("Release SmContext Failed Problem[%+v]", problemDetail)
				} else if err != nil {
					ue.GmmLog.Errorf("Release SmContext Error[%v]", err.Error())
				}
			}
			return true
		})
	}

	// Send NITZ information to UE
	configurationUpdateCommandFlags := &context.ConfigurationUpdateCommandFlags{
		NeedNITZ: true,
	}
	gmm_message.SendConfigurationUpdateCommand(ue, accessType, configurationUpdateCommandFlags)

	// if registrationComplete.SORTransparentContainer != nil {
	// 	TODO: if at regsitration procedure 14b, udm provide amf Steering of Roaming info & request an ack,
	// 	AMF provides the UE's ack with Nudm_SDM_Info (SOR not supportted in this stage)
	// }

	// TODO: if
	//	1. AMF has evaluated the support of IMS Voice over PS Sessions (TS 23.501 5.16.3.2)
	//	2. AMF determines that it needs to update the Homogeneous Support of IMS Voice over PS Sessions (TS 23.501 5.16.3.3)
	// Then invoke Nudm_UECM_Update to send "Homogeneous Support of IMS Voice over PS Sessions" indication to udm

	if ue.RegistrationRequest.UplinkDataStatus == nil &&
		ue.RegistrationRequest.GetFOR() == nasMessage.FollowOnRequestNoPending {
		ngap_message.SendUEContextReleaseCommand(ue.RanUe[accessType], context.UeContextN2NormalRelease,
			ngapType.CausePresentNas, ngapType.CauseNasPresentNormalRelease)
	}
	return GmmFSM.SendEvent(ue.State[accessType], ContextSetupSuccessEvent, fsm.ArgsType{
		ArgAmfUe:      ue,
		ArgAccessType: accessType,
	}, logger.GmmLog)
}

// TS 33.501 6.7.2
func HandleSecurityModeComplete(ue *context.AmfUe, anType models.AccessType, procedureCode int64,
	securityModeComplete *nasMessage.SecurityModeComplete,
) error {
	ue.GmmLog.Info("Handle Security Mode Complete")

	if ue.MacFailed {
		return fmt.Errorf("NAS message integrity check failed")
	}

	ue.StopT3560()

	if ue.SecurityContextIsValid() {
		// update Kgnb/Kn3iwf
		ue.UpdateSecurityContext(anType)
	}

	if securityModeComplete.IMEISV != nil {
		ue.GmmLog.Debugln("receieve IMEISV")
		if pei, err := nasConvert.PeiToStringWithError(securityModeComplete.IMEISV.Octet[:]); err != nil {
			gmm_message.SendRegistrationReject(ue.RanUe[anType], nasMessage.Cause5GMMProtocolErrorUnspecified, "")
			return fmt.Errorf("decode PEI failed: %w", err)
		} else {
			ue.Pei = pei
		}
	}

	// TODO: AMF shall set the NAS COUNTs to zero if horizontal derivation of KAMF is performed
	if securityModeComplete.NASMessageContainer != nil {
		contents := securityModeComplete.NASMessageContainer.GetNASMessageContainerContents()
		m := nas.NewMessage()
		if err := m.GmmMessageDecode(&contents); err != nil {
			return err
		}

		argsType := fsm.ArgsType{ArgAmfUe: ue, ArgAccessType: anType, ArgProcedureCode: procedureCode}
		event := SecurityModeSuccessEvent
		switch m.GmmMessage.GmmHeader.GetMessageType() {
		case nas.MsgTypeRegistrationRequest:
			argsType[ArgNASMessage] = m.GmmMessage.RegistrationRequest
		case nas.MsgTypeServiceRequest:
			argsType[ArgNASMessage] = m.GmmMessage.ServiceRequest
			if !ue.State[anType].Is(context.Registered) {
				gmm_message.SendServiceReject(ue.RanUe[anType], nil, nasMessage.Cause5GMMUEIdentityCannotBeDerivedByTheNetwork)
				ue.GmmLog.Warnf("Service Request was sent when UE state was not Registered")
				ngap_message.SendUEContextReleaseCommand(ue.RanUe[anType],
					context.UeContextN2NormalRelease, ngapType.CausePresentNas, ngapType.CauseNasPresentNormalRelease)
				event = SecurityModeFailEvent
			}
		default:
			ue.GmmLog.Errorln("nas message container Iei type error")
			return errors.New("nas message container Iei type error")
		}
		return GmmFSM.SendEvent(ue.State[anType], event, argsType, logger.GmmLog)
	}
	return GmmFSM.SendEvent(ue.State[anType], SecurityModeSuccessEvent, fsm.ArgsType{
		ArgAmfUe:         ue,
		ArgAccessType:    anType,
		ArgProcedureCode: procedureCode,
		ArgNASMessage:    ue.RegistrationRequest,
	}, logger.GmmLog)
}

func HandleSecurityModeReject(ue *context.AmfUe, anType models.AccessType,
	securityModeReject *nasMessage.SecurityModeReject,
) error {
	ue.GmmLog.Info("Handle Security Mode Reject")

	ue.StopT3560()

	cause := securityModeReject.Cause5GMM.GetCauseValue()
	ue.GmmLog.Warnf("Reject Cause: %s", nasMessage.Cause5GMMToString(cause))
	ue.GmmLog.Error("UE reject the security mode command, abort the ongoing procedure")
	return nil
}

// TS 23.502 4.2.2.3
func HandleDeregistrationRequest(ue *context.AmfUe, anType models.AccessType,
	deregistrationRequest *nasMessage.DeregistrationRequestUEOriginatingDeregistration,
) error {
	ue.GmmLog.Info("Handle Deregistration Request(UE Originating)")

	targetDeregistrationAccessType := deregistrationRequest.GetAccessType()
	ue.SmContextList.Range(func(key, value interface{}) bool {
		smContext := value.(*context.SmContext)

		if smContext.AccessType() == anType ||
			targetDeregistrationAccessType == nasMessage.AccessTypeBoth {
			problemDetail, err := service.GetApp().Consumer().SendReleaseSmContextRequest(ue, smContext, nil, "", nil)
			if problemDetail != nil {
				ue.GmmLog.Errorf("Release SmContext Failed Problem[%+v]", problemDetail)
			} else if err != nil {
				ue.GmmLog.Errorf("Release SmContext Error[%v]", err.Error())
			}
		}
		return true
	})

	if ue.AmPolicyAssociation != nil {
		terminateAmPolicyAssocaition := true
		switch anType {
		case models.AccessType__3_GPP_ACCESS:
			terminateAmPolicyAssocaition = ue.State[models.AccessType_NON_3_GPP_ACCESS].Is(context.Deregistered)
		case models.AccessType_NON_3_GPP_ACCESS:
			terminateAmPolicyAssocaition = ue.State[models.AccessType__3_GPP_ACCESS].Is(context.Deregistered)
		}

		if terminateAmPolicyAssocaition {
			problemDetails, err := service.GetApp().Consumer().AMPolicyControlDelete(ue)
			if problemDetails != nil {
				ue.GmmLog.Errorf("AM Policy Control Delete Failed Problem[%+v]", problemDetails)
			} else if err != nil {
				ue.GmmLog.Errorf("AM Policy Control Delete Error[%v]", err.Error())
			}
		}
	}

	gmm_common.PurgeAmfUeSubscriberData(ue)

	// if Deregistration type is not switch-off, send Deregistration Accept
	if deregistrationRequest.GetSwitchOff() == 0 {
		gmm_message.SendDeregistrationAccept(ue.RanUe[anType])
	}

	// TS 23.502 4.2.6, 4.12.3
	switch targetDeregistrationAccessType {
	case nasMessage.AccessType3GPP:
		if ue.RanUe[models.AccessType__3_GPP_ACCESS] != nil {
			ngap_message.SendUEContextReleaseCommand(ue.RanUe[models.AccessType__3_GPP_ACCESS],
				context.UeContextReleaseUeContext, ngapType.CausePresentNas, ngapType.CauseNasPresentDeregister)
		}
		return GmmFSM.SendEvent(ue.State[models.AccessType__3_GPP_ACCESS], DeregistrationAcceptEvent, fsm.ArgsType{
			ArgAmfUe:      ue,
			ArgAccessType: anType,
		}, logger.GmmLog)
	case nasMessage.AccessTypeNon3GPP:
		if ue.RanUe[models.AccessType_NON_3_GPP_ACCESS] != nil {
			ngap_message.SendUEContextReleaseCommand(ue.RanUe[models.AccessType_NON_3_GPP_ACCESS],
				context.UeContextReleaseUeContext, ngapType.CausePresentNas, ngapType.CauseNasPresentDeregister)
		}
		return GmmFSM.SendEvent(ue.State[models.AccessType_NON_3_GPP_ACCESS], DeregistrationAcceptEvent, fsm.ArgsType{
			ArgAmfUe:      ue,
			ArgAccessType: anType,
		}, logger.GmmLog)
	case nasMessage.AccessTypeBoth:
		if ue.RanUe[models.AccessType__3_GPP_ACCESS] != nil {
			ngap_message.SendUEContextReleaseCommand(ue.RanUe[models.AccessType__3_GPP_ACCESS],
				context.UeContextReleaseUeContext, ngapType.CausePresentNas, ngapType.CauseNasPresentDeregister)
		}
		if ue.RanUe[models.AccessType_NON_3_GPP_ACCESS] != nil {
			ngap_message.SendUEContextReleaseCommand(ue.RanUe[models.AccessType_NON_3_GPP_ACCESS],
				context.UeContextReleaseUeContext, ngapType.CausePresentNas, ngapType.CauseNasPresentDeregister)
		}

		err := GmmFSM.SendEvent(ue.State[models.AccessType__3_GPP_ACCESS], DeregistrationAcceptEvent, fsm.ArgsType{
			ArgAmfUe:      ue,
			ArgAccessType: anType,
		}, logger.GmmLog)
		if err != nil {
			ue.GmmLog.Errorln(err)
		}
		return GmmFSM.SendEvent(ue.State[models.AccessType_NON_3_GPP_ACCESS], DeregistrationAcceptEvent, fsm.ArgsType{
			ArgAmfUe:      ue,
			ArgAccessType: anType,
		}, logger.GmmLog)
	}

	return nil
}

// TS 23.502 4.2.2.3
func HandleDeregistrationAccept(ue *context.AmfUe, anType models.AccessType,
	deregistrationAccept *nasMessage.DeregistrationAcceptUETerminatedDeregistration,
) error {
	ue.GmmLog.Info("Handle Deregistration Accept(UE Terminated)")

	ue.StopT3522()

	switch ue.DeregistrationTargetAccessType {
	case nasMessage.AccessType3GPP:
		if ue.RanUe[models.AccessType__3_GPP_ACCESS] != nil {
			ngap_message.SendUEContextReleaseCommand(ue.RanUe[models.AccessType__3_GPP_ACCESS],
				context.UeContextReleaseUeContext, ngapType.CausePresentNas, ngapType.CauseNasPresentDeregister)
		}
	case nasMessage.AccessTypeNon3GPP:
		if ue.RanUe[models.AccessType_NON_3_GPP_ACCESS] != nil {
			ngap_message.SendUEContextReleaseCommand(ue.RanUe[models.AccessType_NON_3_GPP_ACCESS],
				context.UeContextReleaseUeContext, ngapType.CausePresentNas, ngapType.CauseNasPresentDeregister)
		}
	case nasMessage.AccessTypeBoth:
		if ue.RanUe[models.AccessType__3_GPP_ACCESS] != nil {
			ngap_message.SendUEContextReleaseCommand(ue.RanUe[models.AccessType__3_GPP_ACCESS],
				context.UeContextReleaseUeContext, ngapType.CausePresentNas, ngapType.CauseNasPresentDeregister)
		}
		if ue.RanUe[models.AccessType_NON_3_GPP_ACCESS] != nil {
			ngap_message.SendUEContextReleaseCommand(ue.RanUe[models.AccessType_NON_3_GPP_ACCESS],
				context.UeContextReleaseUeContext, ngapType.CausePresentNas, ngapType.CauseNasPresentDeregister)
		}
	}

	ue.DeregistrationTargetAccessType = 0
	return nil
}

func HandleStatus5GMM(ue *context.AmfUe, anType models.AccessType, status5GMM *nasMessage.Status5GMM) error {
	ue.GmmLog.Info("Handle Staus 5GMM")
	if ue.MacFailed {
		return fmt.Errorf("NAS message integrity check failed")
	}

	cause := status5GMM.Cause5GMM.GetCauseValue()
	ue.GmmLog.Errorf("Error condition [Cause Value: %s]", nasMessage.Cause5GMMToString(cause))
	return nil
}<|MERGE_RESOLUTION|>--- conflicted
+++ resolved
@@ -20,10 +20,7 @@
 	gmm_common "github.com/free5gc/amf/internal/gmm/common"
 	gmm_message "github.com/free5gc/amf/internal/gmm/message"
 	"github.com/free5gc/amf/internal/logger"
-<<<<<<< HEAD
-=======
 	ngap_message "github.com/free5gc/amf/internal/ngap/message"
->>>>>>> 96b4f33a
 	"github.com/free5gc/amf/internal/sbi/producer/callback"
 	"github.com/free5gc/amf/internal/util"
 	"github.com/free5gc/amf/pkg/factory"
@@ -263,12 +260,8 @@
 		}
 	}
 
-<<<<<<< HEAD
-	if newSmContext, cause, err := service.GetApp().Consumer().SelectSmf(ue, anType, pduSessionID, snssai, dnn); err != nil {
-=======
 	if newSmContext, cause, err := service.GetApp().Consumer().SelectSmf(
 		ue, anType, pduSessionID, snssai, dnn); err != nil {
->>>>>>> 96b4f33a
 		ue.GmmLog.Errorf("Select SMF failed: %+v", err)
 		gmm_message.SendDLNASTransport(ue.RanUe[anType], nasMessage.PayloadContainerTypeN1SMInfo,
 			smMessage, pduSessionID, cause, nil, 0)
@@ -599,16 +592,10 @@
 	case nasMessage.RegistrationType5GSPeriodicRegistrationUpdating:
 		transferReason = models.TransferReason_MOBI_REG
 	}
-<<<<<<< HEAD
-	ueContextTransferRspData, problemDetails, err := service.GetApp().Consumer().UEContextTransferRequest(ue, anType, transferReason)
-	if problemDetails != nil {
-		if problemDetails.Cause == "INTEGRITY_CHECK_FAIL" || problemDetails.Cause == "CONTEXT_NOT_FOUND" {
-=======
 
 	ueContextTransferRspData, pd, err := service.GetApp().Consumer().UEContextTransferRequest(ue, anType, transferReason)
 	if pd != nil {
 		if pd.Cause == "INTEGRITY_CHECK_FAIL" || pd.Cause == "CONTEXT_NOT_FOUND" {
->>>>>>> 96b4f33a
 			// TODO 9a. After successful authentication in new AMF, which is triggered by the integrity check failure
 			// in old AMF at step 5, the new AMF invokes step 4 above again and indicates that the UE is validated
 			//(i.e. through the reason parameter as specified in clause 5.2.2.2.2).
@@ -716,12 +703,8 @@
 
 	// }
 	for {
-<<<<<<< HEAD
-		resp, err := service.GetApp().Consumer().SendSearchNFInstances(amfSelf.NrfUri, models.NfType_PCF, models.NfType_AMF, &param)
-=======
 		resp, err := service.GetApp().Consumer().SendSearchNFInstances(
 			amfSelf.NrfUri, models.NfType_PCF, models.NfType_AMF, &param)
->>>>>>> 96b4f33a
 		if err != nil {
 			ue.GmmLog.Error("AMF can not select an PCF by NRF")
 		} else {
@@ -1026,12 +1009,8 @@
 	param := Nnrf_NFDiscovery.SearchNFInstancesParamOpts{
 		Supi: optional.NewString(ue.Supi),
 	}
-<<<<<<< HEAD
-	resp, err := service.GetApp().Consumer().SendSearchNFInstances(amfSelf.NrfUri, models.NfType_UDM, models.NfType_AMF, &param)
-=======
 	resp, err := service.GetApp().Consumer().SendSearchNFInstances(
 		amfSelf.NrfUri, models.NfType_UDM, models.NfType_AMF, &param)
->>>>>>> 96b4f33a
 	if err != nil {
 		return errors.Errorf("AMF can not select an UDM by NRF: SendSearchNFInstances failed")
 	}
@@ -1100,12 +1079,8 @@
 			Supi: optional.NewString(ue.Supi),
 		}
 		for {
-<<<<<<< HEAD
-			err := service.GetApp().Consumer().SearchUdmSdmInstance(ue, amfSelf.NrfUri, models.NfType_UDM, models.NfType_AMF, &param)
-=======
 			err := service.GetApp().Consumer().SearchUdmSdmInstance(
 				ue, amfSelf.NrfUri, models.NfType_UDM, models.NfType_AMF, &param)
->>>>>>> 96b4f33a
 			if err != nil {
 				ue.GmmLog.Errorf("AMF can not select an Nudm_SDM Instance by NRF[Error: %+v]", err)
 				time.Sleep(2 * time.Second)
@@ -1168,12 +1143,8 @@
 		if needSliceSelection {
 			if ue.NssfUri == "" {
 				for {
-<<<<<<< HEAD
-					err := service.GetApp().Consumer().SearchNssfNSSelectionInstance(ue, amfSelf.NrfUri, models.NfType_NSSF, models.NfType_AMF, nil)
-=======
 					err := service.GetApp().Consumer().SearchNssfNSSelectionInstance(
 						ue, amfSelf.NrfUri, models.NfType_NSSF, models.NfType_AMF, nil)
->>>>>>> 96b4f33a
 					if err != nil {
 						ue.GmmLog.Errorf("AMF can not select an NSSF Instance by NRF[Error: %+v]", err)
 						time.Sleep(2 * time.Second)
@@ -1682,12 +1653,8 @@
 
 	// TODO: consider ausf group id, Routing ID part of SUCI
 	param := Nnrf_NFDiscovery.SearchNFInstancesParamOpts{}
-<<<<<<< HEAD
-	resp, err := service.GetApp().Consumer().SendSearchNFInstances(amfSelf.NrfUri, models.NfType_AUSF, models.NfType_AMF, &param)
-=======
 	resp, err := service.GetApp().Consumer().SendSearchNFInstances(
 		amfSelf.NrfUri, models.NfType_AUSF, models.NfType_AMF, &param)
->>>>>>> 96b4f33a
 	if err != nil {
 		ue.GmmLog.Error("AMF can not select an AUSF by NRF")
 		gmm_message.SendRegistrationReject(ue.RanUe[accessType], nasMessage.Cause5GMMCongestion, "")
@@ -2023,12 +1990,8 @@
 			}
 		}
 
-<<<<<<< HEAD
-		response, problemDetails, err := service.GetApp().Consumer().SendAuth5gAkaConfirmRequest(ue, hex.EncodeToString(resStar[:]))
-=======
 		response, problemDetails, err := service.GetApp().Consumer().SendAuth5gAkaConfirmRequest(
 			ue, hex.EncodeToString(resStar[:]))
->>>>>>> 96b4f33a
 		if err != nil {
 			return err
 		} else if problemDetails != nil {
@@ -2062,11 +2025,7 @@
 			}
 		}
 	case models.AuthType_EAP_AKA_PRIME:
-<<<<<<< HEAD
-		response, problemDetails, err := service.GetApp().Consumer().SendEapAuthConfirmRequest(ue, *authenticationResponse.EAPMessage)
-=======
 		response, pd, err := service.GetApp().Consumer().SendEapAuthConfirmRequest(ue, *authenticationResponse.EAPMessage)
->>>>>>> 96b4f33a
 		if err != nil {
 			return err
 		} else if pd != nil {
@@ -2201,11 +2160,7 @@
 				Rand: av5gAka.Rand,
 			}
 
-<<<<<<< HEAD
-			response, problemDetails, err := service.GetApp().Consumer().SendUEAuthenticationAuthenticateRequest(ue, resynchronizationInfo)
-=======
 			response, pd, err := service.GetApp().Consumer().SendUEAuthenticationAuthenticateRequest(ue, resynchronizationInfo)
->>>>>>> 96b4f33a
 			if err != nil {
 				return err
 			} else if pd != nil {
