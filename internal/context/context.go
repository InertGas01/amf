--- conflicted
+++ resolved
@@ -84,11 +84,7 @@
 	T3512Value                   int      // unit is second
 	Non3gppDeregTimerValue       int      // unit is second
 	TimeZone                     string   // "[+-]HH:MM[+][1-2]", Refer to TS 29.571 - 5.2.2 Simple Data Types
-<<<<<<< HEAD
 	PendingHandovers             sync.Map // map[supi]*PendingHandoverResponse
-=======
-	PendingHandovers             sync.Map // map[ueContextID]*PendingHandoverContext
->>>>>>> 5c7f97a9
 	// read-only fields
 	T3513Cfg factory.TimerValue
 	T3522Cfg factory.TimerValue
