--- conflicted
+++ resolved
@@ -1093,11 +1093,7 @@
 						// TODO: Check if doing error handling here
 						continue
 					}
-<<<<<<< HEAD
 					response, _, _, err := service.GetApp().Consumer().SendUpdateSmContextDeactivateUpCnxState(amfUe, smContext, causeAll)
-=======
-					rsp, _, _, err := service.GetApp().Consumer().SendUpdateSmContextDeactivateUpCnxState(amfUe, smContext, causeAll)
->>>>>>> 96b4f33a
 					if err != nil {
 						ranUe.Log.Errorf("Send Update SmContextDeactivate UpCnxState Error[%s]", err.Error())
 					} else if rsp == nil {
@@ -1410,11 +1406,7 @@
 				// TODO: Check if doing error handling here
 				continue
 			}
-<<<<<<< HEAD
-			response, errResponse, problemDetails, err := service.GetApp().Consumer().SendUpdateSmContextN2HandoverPrepared(amfUe,
-=======
 			resp, errResponse, problemDetails, err := service.GetApp().Consumer().SendUpdateSmContextN2HandoverPrepared(amfUe,
->>>>>>> 96b4f33a
 				smContext, models.N2SmInfoType_HANDOVER_REQ_ACK, transfer)
 			if err != nil {
 				targetUe.Log.Errorf("Send HandoverRequestAcknowledgeTransfer error: %v", err)
