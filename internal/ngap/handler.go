package ngap

import (
	"encoding/hex"
	"fmt"
	"strconv"
	"time"

	"github.com/free5gc/amf/internal/context"
	gmm_common "github.com/free5gc/amf/internal/gmm/common"
	gmm_message "github.com/free5gc/amf/internal/gmm/message"
	business_metrics "github.com/free5gc/amf/internal/metrics/business"
	amf_nas "github.com/free5gc/amf/internal/nas"
	"github.com/free5gc/amf/internal/nas/nas_security"
	ngap_message "github.com/free5gc/amf/internal/ngap/message"
	"github.com/free5gc/amf/internal/sbi/consumer"
	"github.com/free5gc/amf/pkg/factory"
	"github.com/free5gc/aper"
	"github.com/free5gc/nas"
	"github.com/free5gc/nas/nasMessage"
	libngap "github.com/free5gc/ngap"
	"github.com/free5gc/ngap/ngapConvert"
	"github.com/free5gc/ngap/ngapType"
	"github.com/free5gc/openapi/models"
	"github.com/free5gc/util/metrics/ngap"
	"github.com/free5gc/util/metrics/utils"
)

func handleNGSetupRequestMain(ran *context.AmfRan,
	globalRANNodeID *ngapType.GlobalRANNodeID,
	rANNodeName *ngapType.RANNodeName,
	supportedTAList *ngapType.SupportedTAList,
	pagingDRX *ngapType.PagingDRX,
) {
	var cause ngapType.Cause

	ran.SetRanId(globalRANNodeID)
	if rANNodeName != nil {
		ran.Name = rANNodeName.Value
	}
	if pagingDRX != nil {
		ran.Log.Tracef("PagingDRX[%d]", pagingDRX.Value)
	}

	for i := 0; i < len(supportedTAList.List); i++ {
		supportedTAItem := supportedTAList.List[i]
		tac := hex.EncodeToString(supportedTAItem.TAC.Value)
		capOfSupportTai := cap(ran.SupportedTAList)
		for j := 0; j < len(supportedTAItem.BroadcastPLMNList.List); j++ {
			supportedTAI := context.NewSupportedTAI()
			supportedTAI.Tai.Tac = tac
			broadcastPLMNItem := supportedTAItem.BroadcastPLMNList.List[j]
			plmnId := ngapConvert.PlmnIdToModels(broadcastPLMNItem.PLMNIdentity)
			supportedTAI.Tai.PlmnId = &plmnId
			capOfSNssaiList := cap(supportedTAI.SNssaiList)
			for k := 0; k < len(broadcastPLMNItem.TAISliceSupportList.List); k++ {
				tAISliceSupportItem := broadcastPLMNItem.TAISliceSupportList.List[k]
				if len(supportedTAI.SNssaiList) < capOfSNssaiList {
					supportedTAI.SNssaiList = append(supportedTAI.SNssaiList, ngapConvert.SNssaiToModels(tAISliceSupportItem.SNSSAI))
				} else {
					break
				}
			}
			ran.Log.Tracef("PLMN_ID[MCC:%s MNC:%s] TAC[%s]", plmnId.Mcc, plmnId.Mnc, tac)
			if len(ran.SupportedTAList) < capOfSupportTai {
				ran.SupportedTAList = append(ran.SupportedTAList, supportedTAI)
			} else {
				break
			}
		}
	}

	if len(ran.SupportedTAList) == 0 {
		ran.Log.Warn("NG-Setup failure: No supported TA exist in NG-Setup request")
		cause.Present = ngapType.CausePresentMisc
		cause.Misc = &ngapType.CauseMisc{
			Value: ngapType.CauseMiscPresentUnspecified,
		}
	} else {
		var found bool
		for i, tai := range ran.SupportedTAList {
			if context.InTaiList(tai.Tai, context.GetSelf().SupportTaiLists) {
				ran.Log.Tracef("SERVED_TAI_INDEX[%d]", i)
				found = true
				break
			}
		}
		if !found {
			ran.Log.Warn("NG-Setup failure: Cannot find Served TAI in AMF")
			cause.Present = ngapType.CausePresentMisc
			cause.Misc = &ngapType.CauseMisc{
				Value: ngapType.CauseMiscPresentUnknownPLMN,
			}
		}
	}

	if cause.Present == ngapType.CausePresentNothing {
		ngap_message.SendNGSetupResponse(ran)
	} else {
		ngap_message.SendNGSetupFailure(ran, cause)
	}
}

func handleUplinkNASTransportMain(ran *context.AmfRan,
	ranUe *context.RanUe,
	nASPDU *ngapType.NASPDU,
	userLocationInformation *ngapType.UserLocationInformation,
) {
	amfUe := ranUe.AmfUe
	if amfUe == nil {
		err := ranUe.Remove()
		if err != nil {
			ran.Log.Error(err)
		}
		ran.Log.Errorf("No UE Context of RanUe with RANUENGAPID[%d] AMFUENGAPID[%d] ",
			ranUe.RanUeNgapId, ranUe.AmfUeNgapId)
		return
	}

	if userLocationInformation != nil {
		ranUe.UpdateLocation(userLocationInformation)
	}

	amf_nas.HandleNAS(ranUe, ngapType.ProcedureCodeUplinkNASTransport, nASPDU.Value, false)
}

func handleNGResetMain(ran *context.AmfRan,
	cause *ngapType.Cause,
	resetType *ngapType.ResetType,
) {
	if cause != nil {
		printAndGetCause(ran, cause)
	}

	switch resetType.Present {
	case ngapType.ResetTypePresentNGInterface:
		ran.Log.Trace("ResetType Present: NG Interface")
		ran.RemoveAllRanUe(false)
		ngap_message.SendNGResetAcknowledge(ran, nil, nil)
	case ngapType.ResetTypePresentPartOfNGInterface:
		ran.Log.Trace("ResetType Present: Part of NG Interface")

		partOfNGInterface := resetType.PartOfNGInterface
		if partOfNGInterface == nil {
			ran.Log.Error("PartOfNGInterface is nil")
			return
		}

		var ranUe *context.RanUe

		for _, ueAssociatedLogicalNGConnectionItem := range partOfNGInterface.List {
			if ueAssociatedLogicalNGConnectionItem.AMFUENGAPID != nil {
				ran.Log.Tracef("AmfUeNgapID[%d]", ueAssociatedLogicalNGConnectionItem.AMFUENGAPID.Value)
				ranUe = ran.FindRanUeByAmfUeNgapID(ueAssociatedLogicalNGConnectionItem.AMFUENGAPID.Value)
			} else if ueAssociatedLogicalNGConnectionItem.RANUENGAPID != nil {
				ran.Log.Tracef("RanUeNgapID[%d]", ueAssociatedLogicalNGConnectionItem.RANUENGAPID.Value)
				ranUe = ran.RanUeFindByRanUeNgapID(ueAssociatedLogicalNGConnectionItem.RANUENGAPID.Value)
			}

			if ranUe == nil {
				ran.Log.Warn("Cannot not find UE Context")
				if ueAssociatedLogicalNGConnectionItem.AMFUENGAPID != nil {
					ran.Log.Warnf("AmfUeNgapID[%d]", ueAssociatedLogicalNGConnectionItem.AMFUENGAPID.Value)
				}
				if ueAssociatedLogicalNGConnectionItem.RANUENGAPID != nil {
					ran.Log.Warnf("RanUeNgapID[%d]", ueAssociatedLogicalNGConnectionItem.RANUENGAPID.Value)
				}
			}

			err := ranUe.Remove()
			if err != nil {
				ran.Log.Error(err.Error())
			}
		}
		ngap_message.SendNGResetAcknowledge(ran, partOfNGInterface, nil)
	default:
		ran.Log.Warnf("Invalid ResetType[%d]", resetType.Present)
	}
}

func handleNGResetAcknowledgeMain(ran *context.AmfRan,
	uEAssociatedLogicalNGConnectionList *ngapType.UEAssociatedLogicalNGConnectionList,
	criticalityDiagnostics *ngapType.CriticalityDiagnostics,
) {
	if uEAssociatedLogicalNGConnectionList != nil {
		ran.Log.Tracef("%d UE association(s) has been reset", len(uEAssociatedLogicalNGConnectionList.List))
		for i, item := range uEAssociatedLogicalNGConnectionList.List {
			if item.AMFUENGAPID != nil && item.RANUENGAPID != nil {
				ran.Log.Tracef("%d: AmfUeNgapID[%d] RanUeNgapID[%d]", i+1, item.AMFUENGAPID.Value, item.RANUENGAPID.Value)
			} else if item.AMFUENGAPID != nil {
				ran.Log.Tracef("%d: AmfUeNgapID[%d] RanUeNgapID[-1]", i+1, item.AMFUENGAPID.Value)
			} else if item.RANUENGAPID != nil {
				ran.Log.Tracef("%d: AmfUeNgapID[-1] RanUeNgapID[%d]", i+1, item.RANUENGAPID.Value)
			}
		}
	}

	if criticalityDiagnostics != nil {
		printCriticalityDiagnostics(ran, criticalityDiagnostics)
	}
}

func handleUEContextReleaseCompleteMain(ran *context.AmfRan,
	ranUe *context.RanUe,
	userLocationInformation *ngapType.UserLocationInformation,
	infoOnRecommendedCellsAndRANNodesForPaging *ngapType.InfoOnRecommendedCellsAndRANNodesForPaging,
	pDUSessionResourceList *ngapType.PDUSessionResourceListCxtRelCpl,
	criticalityDiagnostics *ngapType.CriticalityDiagnostics,
) {
	if ranUe == nil {
		ran.Log.Error("ranUe is nil")
		return
	}

	if userLocationInformation != nil {
		ranUe.UpdateLocation(userLocationInformation)
	}
	if criticalityDiagnostics != nil {
		printCriticalityDiagnostics(ran, criticalityDiagnostics)
	}

	amfUe := ranUe.AmfUe
	if amfUe == nil {
		ran.Log.Infof("Release UE Context : RanUe[AmfUeNgapId: %d]", ranUe.AmfUeNgapId)
		err := ranUe.Remove()
		if err != nil {
			ran.Log.Errorln(err.Error())
		}
		return
	}
	// TODO: AMF shall, if supported, store it and may use it for subsequent paging
	if infoOnRecommendedCellsAndRANNodesForPaging != nil {
		amfUe.InfoOnRecommendedCellsAndRanNodesForPaging = new(context.InfoOnRecommendedCellsAndRanNodesForPaging)

		recommendedCells := &amfUe.InfoOnRecommendedCellsAndRanNodesForPaging.RecommendedCells
		for _, item := range infoOnRecommendedCellsAndRANNodesForPaging.RecommendedCellsForPaging.RecommendedCellList.List {
			recommendedCell := context.RecommendedCell{}

			switch item.NGRANCGI.Present {
			case ngapType.NGRANCGIPresentNRCGI:
				recommendedCell.NgRanCGI.Present = context.NgRanCgiPresentNRCGI
				recommendedCell.NgRanCGI.NRCGI = new(models.Ncgi)
				plmnID := ngapConvert.PlmnIdToModels(item.NGRANCGI.NRCGI.PLMNIdentity)
				recommendedCell.NgRanCGI.NRCGI.PlmnId = &plmnID
				recommendedCell.NgRanCGI.NRCGI.NrCellId = ngapConvert.BitStringToHex(&item.NGRANCGI.NRCGI.NRCellIdentity.Value)
			case ngapType.NGRANCGIPresentEUTRACGI:
				recommendedCell.NgRanCGI.Present = context.NgRanCgiPresentEUTRACGI
				recommendedCell.NgRanCGI.EUTRACGI = new(models.Ecgi)
				plmnID := ngapConvert.PlmnIdToModels(item.NGRANCGI.EUTRACGI.PLMNIdentity)
				recommendedCell.NgRanCGI.EUTRACGI.PlmnId = &plmnID
				recommendedCell.NgRanCGI.EUTRACGI.EutraCellId = ngapConvert.BitStringToHex(
					&item.NGRANCGI.EUTRACGI.EUTRACellIdentity.Value)
			}

			if item.TimeStayedInCell != nil {
				recommendedCell.TimeStayedInCell = new(int64)
				*recommendedCell.TimeStayedInCell = *item.TimeStayedInCell
			}

			*recommendedCells = append(*recommendedCells, recommendedCell)
		}

		recommendedRanNodes := &amfUe.InfoOnRecommendedCellsAndRanNodesForPaging.RecommendedRanNodes
		ranNodeList := infoOnRecommendedCellsAndRANNodesForPaging.RecommendRANNodesForPaging.RecommendedRANNodeList.List
		for _, item := range ranNodeList {
			recommendedRanNode := context.RecommendRanNode{}

			switch item.AMFPagingTarget.Present {
			case ngapType.AMFPagingTargetPresentGlobalRANNodeID:
				recommendedRanNode.Present = context.RecommendRanNodePresentRanNode
				recommendedRanNode.GlobalRanNodeId = new(models.GlobalRanNodeId)
				// TODO: recommendedRanNode.GlobalRanNodeId = ngapConvert.RanIdToModels(item.AMFPagingTarget.GlobalRANNodeID)
			case ngapType.AMFPagingTargetPresentTAI:
				recommendedRanNode.Present = context.RecommendRanNodePresentTAI
				tai := ngapConvert.TaiToModels(*item.AMFPagingTarget.TAI)
				recommendedRanNode.Tai = &tai
			}
			*recommendedRanNodes = append(*recommendedRanNodes, recommendedRanNode)
		}
	}

	// for each pduSessionID invoke Nsmf_PDUSession_UpdateSMContext Request
	var cause context.CauseAll
	if tmp, exist := amfUe.ReleaseCause[ran.AnType]; exist {
		cause = *tmp
	}
	if amfUe.State[ran.AnType].Is(context.Registered) {
		ranUe.Log.Info("Release Ue Context in GMM-Registered")
		// If this release cause by handover, no needs deactivate CN tunnel
		if cause.NgapCause != nil && pDUSessionResourceList != nil {
			for _, pduSessionReourceItem := range pDUSessionResourceList.List {
				pduSessionID := int32(pduSessionReourceItem.PDUSessionID.Value)
				smContext, ok := amfUe.SmContextFindByPDUSessionID(pduSessionID)
				if !ok {
					ranUe.Log.Warnf("SmContext[PDU Session ID:%d] not found", pduSessionID)
					// TODO: Check if doing error handling here
					continue
				}
				response, _, _, err := consumer.GetConsumer().SendUpdateSmContextDeactivateUpCnxState(amfUe, smContext, cause)
				if err != nil {
					ran.Log.Errorf("Send Update SmContextDeactivate UpCnxState Error[%s]", err.Error())
				} else if response == nil {
					ran.Log.Errorln("Send Update SmContextDeactivate UpCnxState Error")
				}
			}
		}
	}

	// TODO: stop timer and release RanUe context
	// Remove UE N2 Connection
	delete(amfUe.ReleaseCause, ran.AnType)
	switch ranUe.ReleaseAction {
	case context.UeContextN2NormalRelease:
		ran.Log.Infof("Release UE[%s] Context : N2 Connection Release", amfUe.Supi)
		// amfUe.DetachRanUe(ran.AnType)
		err := ranUe.Remove()
		if err != nil {
			ran.Log.Errorln(err.Error())
		}
	case context.UeContextReleaseUeContext:
		ran.Log.Infof("Release UE[%s] Context : Release Ue Context", amfUe.Supi)
		amfUe.Lock.Lock()
		gmm_common.RemoveAmfUe(amfUe, false)
		amfUe.Lock.Unlock()
	case context.UeContextReleaseHandover:
		ran.Log.Infof("Release UE[%s] Context : Release for Handover", amfUe.Supi)
		// TODO: it's a workaround, need to fix it.
		targetRanUe := context.GetSelf().RanUeFindByAmfUeNgapID(ranUe.TargetUe.AmfUeNgapId)

		context.DetachSourceUeTargetUe(ranUe)
		err := ranUe.Remove()
		if err != nil {
			ran.Log.Errorln(err.Error())
		}
		gmm_common.AttachRanUeToAmfUeAndReleaseOldIfAny(amfUe, targetRanUe)
		// Todo: remove indirect tunnel
	default:
		ran.Log.Errorf("Invalid Release Action[%d]", ranUe.ReleaseAction)
	}
}

func handlePDUSessionResourceReleaseResponseMain(ran *context.AmfRan,
	ranUe *context.RanUe,
	pDUSessionResourceReleasedList *ngapType.PDUSessionResourceReleasedListRelRes,
	userLocationInformation *ngapType.UserLocationInformation,
	criticalityDiagnostics *ngapType.CriticalityDiagnostics,
) {
	if ranUe == nil {
		ran.Log.Error("ranUe is nil")
		return
	}

	if userLocationInformation != nil {
		ranUe.UpdateLocation(userLocationInformation)
	}

	if criticalityDiagnostics != nil {
		printCriticalityDiagnostics(ran, criticalityDiagnostics)
	}

	amfUe := ranUe.AmfUe
	if amfUe == nil {
		ranUe.Log.Error("amfUe is nil")
		return
	}
	if pDUSessionResourceReleasedList != nil {
		ranUe.Log.Infof("Send PDUSessionResourceReleaseResponseTransfer to SMF")

		for _, item := range pDUSessionResourceReleasedList.List {
			pduSessionID := int32(item.PDUSessionID.Value)
			transfer := item.PDUSessionResourceReleaseResponseTransfer
			smContext, ok := amfUe.SmContextFindByPDUSessionID(pduSessionID)
			if !ok {
				// TODO: Check if NAS (PDU Session Release Complete) comes before PDUSesstionResourceRelease
				ranUe.Log.Warnf("SmContext[PDU Session ID:%d] not found", pduSessionID)
				// TODO: Check if doing error handling here
				continue
			}

			_, responseErr, problemDetail, err := consumer.GetConsumer().SendUpdateSmContextN2Info(amfUe, smContext,
				models.N2SmInfoType_PDU_RES_REL_RSP, transfer)
			// TODO: error handling
			if err != nil {
				ranUe.Log.Errorf("SendUpdateSmContextN2Info[PDUSessionResourceReleaseResponse] Error: %+v", err)
			} else if responseErr != nil && responseErr.JsonData.Error != nil {
				ranUe.Log.Errorf("SendUpdateSmContextN2Info[PDUSessionResourceReleaseResponse] Error: %+v",
					responseErr.JsonData.Error.Cause)
			} else if problemDetail != nil {
				ranUe.Log.Errorf("SendUpdateSmContextN2Info[PDUSessionResourceReleaseResponse] Failed: %+v", problemDetail)
			}
		}
	}
}

func handleUERadioCapabilityCheckResponseMain(ran *context.AmfRan,
	ranUe *context.RanUe,
	criticalityDiagnostics *ngapType.CriticalityDiagnostics,
) {
	// TODO: handle iMSVoiceSupportIndicator

	if criticalityDiagnostics != nil {
		printCriticalityDiagnostics(ran, criticalityDiagnostics)
	}
}

func handleLocationReportingFailureIndicationMain(ran *context.AmfRan,
	ranUe *context.RanUe,
	cause *ngapType.Cause,
) {
	if cause != nil {
		printAndGetCause(ran, cause)
	}
}

func handleInitialUEMessageMain(ran *context.AmfRan,
	message *ngapType.NGAPPDU,
	rANUENGAPID *ngapType.RANUENGAPID,
	nASPDU *ngapType.NASPDU,
	userLocationInformation *ngapType.UserLocationInformation,
	rRCEstablishmentCause *ngapType.RRCEstablishmentCause,
	fiveGSTMSI *ngapType.FiveGSTMSI,
	uEContextRequest *ngapType.UEContextRequest,
) {
	ranUe := ran.RanUeFindByRanUeNgapID(rANUENGAPID.Value)
	if ranUe != nil {
		amfUe := ranUe.AmfUe
		if amfUe != nil {
			// The fact that an amfUe having N2 connection (ranUE) is receiving
			// an Initial UE Message indicates there is something wrong,
			// so the ranUe with wrong RAN-UE-NGAP-IP should be cleared and detached from the amfUe.
			gmm_common.StopAll5GSMMTimers(amfUe)
			amfUe.DetachRanUe(ran.AnType)
			ranUe.DetachAmfUe()
		}
		err := ranUe.Remove()
		if err != nil {
			ran.Log.Errorln(err.Error())
		}
	}

	var err error
	ranUe, err = ran.NewRanUe(rANUENGAPID.Value)
	if err != nil {
		ran.Log.Errorf("NewRanUe Error: %+v", err)
	}
	ran.Log.Debugf("New RanUe [RanUeNgapID: %d]", ranUe.RanUeNgapId)

	// Try to get identity from 5G-S-TMSI IE first; if not available, try to get identity from the plain NAS.
	var id, idType string
	var gmmMessage *nas.GmmMessage
	var nasMsgType, regReqType uint8
	// Get nasMsgType to send corresponding NAS reject to UE when amfUe is not found.
	nasMsg, err := nas_security.DecodePlainNasNoIntegrityCheck(nASPDU.Value)
	if err == nil && nasMsg.GmmMessage != nil {
		gmmMessage = nasMsg.GmmMessage
		nasMsgType = gmmMessage.GmmHeader.GetMessageType()
		if gmmMessage.RegistrationRequest != nil {
			regReqType = gmmMessage.RegistrationRequest.NgksiAndRegistrationType5GS.GetRegistrationType5GS()
		}
	}

	if fiveGSTMSI != nil {
		// <5G-S-TMSI> := <AMF Set ID><AMF Pointer><5G-TMSI>
		// GUAMI := <MCC><MNC><AMF Region ID><AMF Set ID><AMF Pointer>
		// 5G-GUTI := <GUAMI><5G-TMSI>
		amfSetPtrID := hex.EncodeToString([]byte{
			fiveGSTMSI.AMFSetID.Value.Bytes[0],
			(fiveGSTMSI.AMFSetID.Value.Bytes[1] & 0xc0) | (fiveGSTMSI.AMFPointer.Value.Bytes[0] >> 2),
		})
		tmsi := hex.EncodeToString(fiveGSTMSI.FiveGTMSI.Value)

		id = amfSetPtrID + tmsi
		idType = "5G-S-TMSI"
		ranUe.Log.Infof("Find 5G-S-TMSI [%q] in InitialUEMessage", id)
	} else if regReqType == nasMessage.RegistrationType5GSInitialRegistration {
		// NGAP 5G-S-TMSI IE might not be present in InitialUEMessage carrying Initial Registration.
		// Need to get 5GSMobileIdentity from Initial Registration.

		id, idType, err = amf_nas.GetNas5GSMobileIdentity(gmmMessage)
		ran.Log.Infof("5GSMobileIdentity [%q:%q, err: %v]", idType, id, err)
	} else {
		// Missing NGAP 5G-S-TMSI IE
		var iesCriticalityDiagnostics ngapType.CriticalityDiagnosticsIEList
		ranUe.Log.Warnf("Missing 5G-S-TMSI IE in InitialUEMessage; send ErrorIndication")
		item := buildCriticalityDiagnosticsIEItem(ngapType.CriticalityPresentReject,
			ngapType.ProtocolIEIDFiveGSTMSI, ngapType.TypeOfErrorPresentMissing)
		iesCriticalityDiagnostics.List = append(iesCriticalityDiagnostics.List, item)
		sendErrorMessage(ran, nil, rANUENGAPID, iesCriticalityDiagnostics)

		ngap_message.SendUEContextReleaseCommand(ranUe, context.UeContextN2NormalRelease,
			ngapType.CausePresentProtocol, ngapType.CauseProtocolPresentUnspecified)
		return
	}

	// If id type is GUTI, since MAC can't be checked here (no amfUe context), the GUTI may not direct to the right amfUe.
	// In this case, create a new amfUe to handle the following registration procedure.
	isInvalidGUTI := (idType == "5G-GUTI")
	amfUe, ok := findAmfUe(ran, id, idType)
	if ok && !isInvalidGUTI {
		// TODO: invoke Namf_Communication_UEContextTransfer if serving AMF has changed since
		// last Registration Request procedure
		// Described in TS 23.502 4.2.2.2.2 step 4 (without UDSF deployment)
		ranUe.Log.Infof("find AmfUe [%q:%q]", idType, id)
		ranUe.Log.Debugf("AmfUe Attach RanUe [RanUeNgapID: %d]", ranUe.RanUeNgapId)
		ranUe.HoldingAmfUe = amfUe
	} else if regReqType != nasMessage.RegistrationType5GSInitialRegistration {
		if regReqType == nasMessage.RegistrationType5GSPeriodicRegistrationUpdating ||
			regReqType == nasMessage.RegistrationType5GSMobilityRegistrationUpdating {
			gmm_message.SendRegistrationReject(
				ranUe, nasMessage.Cause5GMMImplicitlyDeregistered, "")
			ranUe.Log.Warn("Send RegistrationReject [Cause5GMMImplicitlyDeregistered]")
		} else if nasMsgType == nas.MsgTypeServiceRequest {
			gmm_message.SendServiceReject(
				ranUe, nil, nasMessage.Cause5GMMImplicitlyDeregistered)
			ranUe.Log.Warn("Send ServiceReject [Cause5GMMImplicitlyDeregistered]")
		}

		ngap_message.SendUEContextReleaseCommand(ranUe, context.UeContextN2NormalRelease,
			ngapType.CausePresentNas, ngapType.CauseNasPresentNormalRelease)
		return
	}

	if userLocationInformation != nil {
		ranUe.UpdateLocation(userLocationInformation)
	}

	if rRCEstablishmentCause != nil {
		ranUe.Log.Tracef("[Initial UE Message] RRC Establishment Cause[%d]", rRCEstablishmentCause.Value)
		ranUe.RRCEstablishmentCause = strconv.Itoa(int(rRCEstablishmentCause.Value))
	}

	if uEContextRequest != nil {
		ran.Log.Debug("Trigger initial Context Setup procedure")
		ranUe.UeContextRequest = true
		// TODO: Trigger Initial Context Setup procedure
	} else {
		ranUe.UeContextRequest = factory.AmfConfig.Configuration.DefaultUECtxReq
	}

	// TS 23.502 4.2.2.2.3 step 6a Nnrf_NFDiscovery_Request (NF type, AMF Set)
	// if aMFSetID != nil {
	// TODO: This is a rerouted message
	// TS 38.413: AMF shall, if supported, use the IE as described in TS 23.502
	// }

	// ng-ran propagate allowedNssai in the rerouted initial ue message (TS 38.413 8.6.5)
	// TS 23.502 4.2.2.2.3 step 4a Nnssf_NSSelection_Get
	// if allowedNSSAI != nil {
	// TODO: AMF should use it as defined in TS 23.502
	// }

	pdu, err := libngap.Encoder(*message)
	if err != nil {
		ran.Log.Errorf("libngap Encoder Error: %+v", err)
	}
	ranUe.InitialUEMessage = pdu
	amf_nas.HandleNAS(ranUe, ngapType.ProcedureCodeInitialUEMessage, nASPDU.Value, true)
}

func findAmfUe(ran *context.AmfRan, id, idType string) (*context.AmfUe, bool) {
	var amfUe *context.AmfUe
	var ok bool

	amfSelf := context.GetSelf()
	servedGuami := amfSelf.ServedGuamiList[0]
	tmpRegionID, _, _ := ngapConvert.AmfIdToNgap(servedGuami.AmfId)

	switch idType {
	case "SUPI":
		ran.Log.Debugf("SUPI %s", id)
		amfUe, ok = amfSelf.AmfUeFindBySupi(id)
	case "SUCI":
		ran.Log.Debugf("SUCI %s", id)
		amfUe, ok = amfSelf.AmfUeFindBySuci(id)
	case "5G-GUTI":
		ran.Log.Debugf("5G-GUTI %s", id)
		amfUe, ok = amfSelf.AmfUeFindByGuti(id)
	case "5G-S-TMSI":
		id = servedGuami.PlmnId.Mcc + servedGuami.PlmnId.Mnc + ngapConvert.BitStringToHex(&tmpRegionID) + id
		ran.Log.Debugf("5G-S-TMSI %s", id)
		amfUe, ok = amfSelf.AmfUeFindByGuti(id)
	}
	return amfUe, ok
}

func sendErrorMessage(ran *context.AmfRan, amfUeNgapId *ngapType.AMFUENGAPID, ranUeNgapId *ngapType.RANUENGAPID,
	iesCriticalityDiagnostics ngapType.CriticalityDiagnosticsIEList,
) {
	ran.Log.Trace("Has missing reject IE(s)")

	procedureCode := ngapType.ProcedureCodeInitialUEMessage
	triggeringMessage := ngapType.TriggeringMessagePresentInitiatingMessage
	procedureCriticality := ngapType.CriticalityPresentIgnore
	criticalityDiagnostics := buildCriticalityDiagnostics(&procedureCode, &triggeringMessage, &procedureCriticality,
		&iesCriticalityDiagnostics)
	ngap_message.SendErrorIndication(ran, amfUeNgapId, ranUeNgapId, nil, &criticalityDiagnostics)
}

func handlePDUSessionResourceSetupResponseMain(ran *context.AmfRan,
	ranUe *context.RanUe,
	pDUSessionResourceSetupResponseList *ngapType.PDUSessionResourceSetupListSURes,
	pDUSessionResourceFailedToSetupList *ngapType.PDUSessionResourceFailedToSetupListSURes,
	criticalityDiagnostics *ngapType.CriticalityDiagnostics,
) {
	if ranUe == nil {
		ran.Log.Error("ranUe is nil")
		return
	}

	amfUe := ranUe.AmfUe
	if amfUe == nil {
		ranUe.Log.Error("amfUe is nil")
		return
	}

	if pDUSessionResourceSetupResponseList != nil {
		ranUe.Log.Trace("Send PDUSessionResourceSetupResponseTransfer to SMF")

		for _, item := range pDUSessionResourceSetupResponseList.List {
			pduSessionID := int32(item.PDUSessionID.Value)
			transfer := item.PDUSessionResourceSetupResponseTransfer
			smContext, ok := amfUe.SmContextFindByPDUSessionID(pduSessionID)
			if !ok {
				ranUe.Log.Errorf("SmContext[PDU Session ID:%d] not found", pduSessionID)
				continue
			}
			_, _, _, err := consumer.GetConsumer().SendUpdateSmContextN2Info(amfUe, smContext,
				models.N2SmInfoType_PDU_RES_SETUP_RSP, transfer)
			if err != nil {
				ranUe.Log.Errorf("SendUpdateSmContextN2Info[PDUSessionResourceSetupResponseTransfer] Error: %+v", err)
			}
			// RAN initiated QoS Flow Mobility in subclause 5.2.2.3.7
			// if response != nil && response.BinaryDataN2SmInformation != nil {
			// TODO: n2SmInfo send to RAN
			// } else if response == nil {
			// TODO: error handling
			// }
		}
	}

	if pDUSessionResourceFailedToSetupList != nil {
		ranUe.Log.Trace("Send PDUSessionResourceSetupUnsuccessfulTransfer to SMF")

		for _, item := range pDUSessionResourceFailedToSetupList.List {
			pduSessionID := int32(item.PDUSessionID.Value)
			transfer := item.PDUSessionResourceSetupUnsuccessfulTransfer
			smContext, ok := amfUe.SmContextFindByPDUSessionID(pduSessionID)
			if !ok {
				ranUe.Log.Errorf("SmContext[PDU Session ID:%d] not found", pduSessionID)
				continue
			}
			_, _, _, err := consumer.GetConsumer().SendUpdateSmContextN2Info(amfUe, smContext,
				models.N2SmInfoType_PDU_RES_SETUP_FAIL, transfer)
			if err != nil {
				ranUe.Log.Errorf("SendUpdateSmContextN2Info[PDUSessionResourceSetupUnsuccessfulTransfer] Error: %+v", err)
			}

			// if response != nil && response.BinaryDataN2SmInformation != nil {
			// TODO: n2SmInfo send to RAN
			// } else if response == nil {
			// TODO: error handling
			// }
		}
	}

	if criticalityDiagnostics != nil {
		printCriticalityDiagnostics(ran, criticalityDiagnostics)
	}
}

func handlePDUSessionResourceModifyResponseMain(ran *context.AmfRan,
	ranUe *context.RanUe,
	pduSessionResourceModifyResponseList *ngapType.PDUSessionResourceModifyListModRes,
	pduSessionResourceFailedToModifyList *ngapType.PDUSessionResourceFailedToModifyListModRes,
	userLocationInformation *ngapType.UserLocationInformation,
	criticalityDiagnostics *ngapType.CriticalityDiagnostics,
) {
	if ranUe == nil {
		ran.Log.Error("ranUe is nil")
		return
	}

	amfUe := ranUe.AmfUe
	if amfUe == nil {
		ranUe.Log.Error("amfUe is nil")
		return
	}

	if pduSessionResourceModifyResponseList != nil {
		ranUe.Log.Trace("Send PDUSessionResourceModifyResponseTransfer to SMF")

		for _, item := range pduSessionResourceModifyResponseList.List {
			pduSessionID := int32(item.PDUSessionID.Value)
			transfer := item.PDUSessionResourceModifyResponseTransfer
			smContext, ok := amfUe.SmContextFindByPDUSessionID(pduSessionID)
			if !ok {
				ranUe.Log.Errorf("SmContext[PDU Session ID:%d] not found", pduSessionID)
				continue
			}
			_, _, _, err := consumer.GetConsumer().SendUpdateSmContextN2Info(amfUe, smContext,
				models.N2SmInfoType_PDU_RES_MOD_RSP, transfer)
			if err != nil {
				ranUe.Log.Errorf("SendUpdateSmContextN2Info[PDUSessionResourceModifyResponseTransfer] Error: %+v", err)
			}
			// if response != nil && response.BinaryDataN2SmInformation != nil {
			// TODO: n2SmInfo send to RAN
			// } else if response == nil {
			// TODO: error handling
			// }
		}
	}

	if pduSessionResourceFailedToModifyList != nil {
		ranUe.Log.Trace("Send PDUSessionResourceModifyUnsuccessfulTransfer to SMF")

		for _, item := range pduSessionResourceFailedToModifyList.List {
			pduSessionID := int32(item.PDUSessionID.Value)
			transfer := item.PDUSessionResourceModifyUnsuccessfulTransfer
			smContext, ok := amfUe.SmContextFindByPDUSessionID(pduSessionID)
			if !ok {
				ranUe.Log.Errorf("SmContext[PDU Session ID:%d] not found", pduSessionID)
				continue
			}
			_, _, _, err := consumer.GetConsumer().SendUpdateSmContextN2Info(amfUe, smContext,
				models.N2SmInfoType_PDU_RES_MOD_FAIL, transfer)
			if err != nil {
				ranUe.Log.Errorf("SendUpdateSmContextN2Info[PDUSessionResourceModifyUnsuccessfulTransfer] Error: %+v", err)
			}
			// if response != nil && response.BinaryDataN2SmInformation != nil {
			// TODO: n2SmInfo send to RAN
			// } else if response == nil {
			// TODO: error handling
			// }
		}
	}

	if userLocationInformation != nil {
		ranUe.UpdateLocation(userLocationInformation)
	}

	if criticalityDiagnostics != nil {
		printCriticalityDiagnostics(ran, criticalityDiagnostics)
	}
}

func handlePDUSessionResourceNotifyMain(ran *context.AmfRan,
	ranUe *context.RanUe,
	pDUSessionResourceNotifyList *ngapType.PDUSessionResourceNotifyList,
	pDUSessionResourceReleasedListNot *ngapType.PDUSessionResourceReleasedListNot,
	userLocationInformation *ngapType.UserLocationInformation,
) {
	amfUe := ranUe.AmfUe
	if amfUe == nil {
		ranUe.Log.Error("amfUe is nil")
		return
	}

	if userLocationInformation != nil {
		ranUe.UpdateLocation(userLocationInformation)
	}

	if pDUSessionResourceNotifyList != nil {
		ranUe.Log.Infof("Send PDUSessionResourceNotifyTransfer to SMF")
		for _, item := range pDUSessionResourceNotifyList.List {
			pduSessionID := int32(item.PDUSessionID.Value)
			transfer := item.PDUSessionResourceNotifyTransfer
			smContext, ok := amfUe.SmContextFindByPDUSessionID(pduSessionID)
			if !ok {
				ranUe.Log.Errorf("SmContext[PDU Session ID:%d] not found", pduSessionID)
				continue
			}
			response, errResponse, problemDetail, err := consumer.GetConsumer().SendUpdateSmContextN2Info(amfUe, smContext,
				models.N2SmInfoType_PDU_RES_NTY, transfer)
			if err != nil {
				ranUe.Log.Errorf("SendUpdateSmContextN2Info[PDUSessionResourceNotifyTransfer] Error: %+v", err)
			}

			if response != nil {
				responseData := response.JsonData
				n2Info := response.BinaryDataN1SmMessage
				n1Msg := response.BinaryDataN2SmInformation
				if n2Info != nil {
					switch responseData.N2SmInfoType {
					case models.N2SmInfoType_PDU_RES_MOD_REQ:
						ranUe.Log.Debugln("AMF Transfer NGAP PDU Resource Modify Req from SMF")
						var nasPdu []byte
						if n1Msg != nil {
							pduSessionId := uint8(pduSessionID)
							nasPdu, err = gmm_message.BuildDLNASTransport(amfUe, ran.AnType, nasMessage.PayloadContainerTypeN1SMInfo,
								n1Msg, pduSessionId, nil, nil, 0)
							if err != nil {
								ranUe.Log.Warnf("GMM Message build DL NAS Transport filaed: %v", err)
							}
						}
						list := ngapType.PDUSessionResourceModifyListModReq{}
						ngap_message.AppendPDUSessionResourceModifyListModReq(&list, pduSessionID, nasPdu, n2Info)
						ngap_message.SendPDUSessionResourceModifyRequest(ranUe, list)
					default:
					}
				}
			} else if errResponse != nil {
				errJSON := errResponse.JsonData
				n1Msg := errResponse.BinaryDataN2SmInformation
				ranUe.Log.Warnf("PDU Session Modification is rejected by SMF[pduSessionId:%d], Error[%s]\n",
					pduSessionID, errJSON.Error.Cause)
				if n1Msg != nil {
					gmm_message.SendDLNASTransport(
						ranUe, nasMessage.PayloadContainerTypeN1SMInfo, errResponse.BinaryDataN1SmMessage, pduSessionID, 0, nil, 0)
				}
				// TODO: handle n2 info transfer
			} else if err != nil {
				return
			} else {
				// TODO: error handling
				ranUe.Log.Errorf("Failed to Update smContext[pduSessionID: %d], Error[%v]", pduSessionID, problemDetail)
				return
			}
		}
	}

	if pDUSessionResourceReleasedListNot != nil {
		ranUe.Log.Infof("Send PDUSessionResourceNotifyReleasedTransfer to SMF")
		for _, item := range pDUSessionResourceReleasedListNot.List {
			pduSessionID := int32(item.PDUSessionID.Value)
			transfer := item.PDUSessionResourceNotifyReleasedTransfer
			smContext, ok := amfUe.SmContextFindByPDUSessionID(pduSessionID)
			if !ok {
				ranUe.Log.Warnf("SmContext[PDU Session ID:%d] not found", pduSessionID)
				// TODO: Check if doing error handling here
				continue
			}
			response, errResponse, problemDetail, err := consumer.GetConsumer().SendUpdateSmContextN2Info(amfUe, smContext,
				models.N2SmInfoType_PDU_RES_NTY_REL, transfer)
			if err != nil {
				ranUe.Log.Errorf("SendUpdateSmContextN2Info[PDUSessionResourceNotifyReleasedTransfer] Error: %+v", err)
			}
			if response != nil {
				responseData := response.JsonData
				n2Info := response.BinaryDataN1SmMessage
				n1Msg := response.BinaryDataN2SmInformation
				if n2Info != nil {
					if responseData.N2SmInfoType == models.N2SmInfoType_PDU_RES_REL_CMD {
						ranUe.Log.Debugln("AMF Transfer NGAP PDU Session Resource Rel Co from SMF")
						var nasPdu []byte
						if n1Msg != nil {
							nasPdu, err = gmm_message.BuildDLNASTransport(
								amfUe, ran.AnType, nasMessage.PayloadContainerTypeN1SMInfo, n1Msg,
								uint8(pduSessionID), nil, nil, 0)
							if err != nil {
								ranUe.Log.Warnf("GMM Message build DL NAS Transport filaed: %v", err)
							}
						}
						list := ngapType.PDUSessionResourceToReleaseListRelCmd{}
						ngap_message.AppendPDUSessionResourceToReleaseListRelCmd(&list, pduSessionID, n2Info)
						ngap_message.SendPDUSessionResourceReleaseCommand(ranUe, nasPdu, list)
					}
				}
			} else if errResponse != nil {
				errJSON := errResponse.JsonData
				n1Msg := errResponse.BinaryDataN2SmInformation
				ranUe.Log.Warnf("PDU Session Release is rejected by SMF[pduSessionID:%d], Error[%s]\n",
					pduSessionID, errJSON.Error.Cause)
				if n1Msg != nil {
					gmm_message.SendDLNASTransport(
						ranUe, nasMessage.PayloadContainerTypeN1SMInfo, errResponse.BinaryDataN1SmMessage, pduSessionID, 0, nil, 0)
				}
			} else if err != nil {
				return
			} else {
				// TODO: error handling
				ranUe.Log.Errorf("Failed to Update smContext[pduSessionID: %d], Error[%v]", pduSessionID, problemDetail)
				return
			}
		}
	}
}

func handlePDUSessionResourceModifyIndicationMain(ran *context.AmfRan,
	ranUe *context.RanUe,
	pduSessionResourceModifyIndicationList *ngapType.PDUSessionResourceModifyListModInd,
) {
	amfUe := ranUe.AmfUe
	if amfUe == nil {
		ran.Log.Error("AmfUe is nil")
		return
	}

	pduSessionResourceModifyListModCfm := ngapType.PDUSessionResourceModifyListModCfm{}
	pduSessionResourceFailedToModifyListModCfm := ngapType.PDUSessionResourceFailedToModifyListModCfm{}

	if pduSessionResourceModifyIndicationList != nil {
		ran.Log.Infof("Send PDUSessionResourceModifyIndicationTransfer to SMF")
		for _, item := range pduSessionResourceModifyIndicationList.List {
			pduSessionID := int32(item.PDUSessionID.Value)
			transfer := item.PDUSessionResourceModifyIndicationTransfer
			smContext, ok := amfUe.SmContextFindByPDUSessionID(pduSessionID)
			if !ok {
				ranUe.Log.Warnf("SmContext[PDU Session ID:%d] not found", pduSessionID)
				// TODO: Check if doing error handling here
				continue
			}
			response, errResponse, _, err := consumer.GetConsumer().SendUpdateSmContextN2Info(amfUe, smContext,
				models.N2SmInfoType_PDU_RES_MOD_IND, transfer)
			if err != nil {
				ran.Log.Errorf("SendUpdateSmContextN2Info Error:\n%s", err.Error())
			}

			if response != nil && response.BinaryDataN2SmInformation != nil {
				ngap_message.AppendPDUSessionResourceModifyListModCfm(
					&pduSessionResourceModifyListModCfm,
					int64(pduSessionID), response.BinaryDataN2SmInformation)
			}
			if errResponse != nil && errResponse.BinaryDataN2SmInformation != nil {
				ngap_message.AppendPDUSessionResourceFailedToModifyListModCfm(
					&pduSessionResourceFailedToModifyListModCfm,
					int64(pduSessionID), errResponse.BinaryDataN2SmInformation)
			}
		}
	}

	ngap_message.SendPDUSessionResourceModifyConfirm(ranUe, pduSessionResourceModifyListModCfm,
		pduSessionResourceFailedToModifyListModCfm, nil)
}

func handleInitialContextSetupResponseMain(ran *context.AmfRan,
	ranUe *context.RanUe,
	pDUSessionResourceSetupResponseList *ngapType.PDUSessionResourceSetupListCxtRes,
	pDUSessionResourceFailedToSetupList *ngapType.PDUSessionResourceFailedToSetupListCxtRes,
	criticalityDiagnostics *ngapType.CriticalityDiagnostics,
) {
	if ranUe == nil {
		ran.Log.Error("ranUe is nil")
		return
	}

	amfUe := ranUe.AmfUe
	if amfUe == nil {
		ran.Log.Error("amfUe is nil")
		return
	}

	ran.Log.Tracef("RanUeNgapID[%d] AmfUeNgapID[%d]", ranUe.RanUeNgapId, ranUe.AmfUeNgapId)
	ranUe.InitialContextSetup = true

	if pDUSessionResourceSetupResponseList != nil {
		ranUe.Log.Infof("Send PDUSessionResourceSetupResponseTransfer to SMF")

		for _, item := range pDUSessionResourceSetupResponseList.List {
			pduSessionID := int32(item.PDUSessionID.Value)
			transfer := item.PDUSessionResourceSetupResponseTransfer
			smContext, ok := amfUe.SmContextFindByPDUSessionID(pduSessionID)
			if !ok {
				ranUe.Log.Warnf("SmContext[PDU Session ID:%d] not found", pduSessionID)
				// TODO: Check if doing error handling here
				continue
			}
			_, _, _, err := consumer.GetConsumer().SendUpdateSmContextN2Info(amfUe, smContext,
				models.N2SmInfoType_PDU_RES_SETUP_RSP, transfer)
			if err != nil {
				ranUe.Log.Errorf("SendUpdateSmContextN2Info[PDUSessionResourceSetupResponseTransfer] Error: %+v", err)
			}
			// RAN initiated QoS Flow Mobility in subclause 5.2.2.3.7
			// if response != nil && response.BinaryDataN2SmInformation != nil {
			// TODO: n2SmInfo send to RAN
			// } else if response == nil {
			// TODO: error handling
			// }
		}
	}

	if pDUSessionResourceFailedToSetupList != nil {
		ranUe.Log.Infof("Send PDUSessionResourceSetupUnsuccessfulTransfer to SMF")

		for _, item := range pDUSessionResourceFailedToSetupList.List {
			pduSessionID := int32(item.PDUSessionID.Value)
			transfer := item.PDUSessionResourceSetupUnsuccessfulTransfer
			smContext, ok := amfUe.SmContextFindByPDUSessionID(pduSessionID)
			if !ok {
				ranUe.Log.Warnf("SmContext[PDU Session ID:%d] not found", pduSessionID)
				// TODO: Check if doing error handling here
				continue
			}
			_, _, _, err := consumer.GetConsumer().SendUpdateSmContextN2Info(amfUe, smContext,
				models.N2SmInfoType_PDU_RES_SETUP_FAIL, transfer)
			if err != nil {
				ranUe.Log.Errorf("SendUpdateSmContextN2Info[PDUSessionResourceSetupUnsuccessfulTransfer] Error: %+v", err)
			}

			// if response != nil && response.BinaryDataN2SmInformation != nil {
			// TODO: n2SmInfo send to RAN
			// } else if response == nil {
			// TODO: error handling
			// }
		}
	}

	if ranUe.Ran.AnType == models.AccessType_NON_3_GPP_ACCESS {
		ngap_message.SendDownlinkNasTransport(ranUe, amfUe.RegistrationAcceptForNon3GPPAccess, nil)
	}

	if criticalityDiagnostics != nil {
		printCriticalityDiagnostics(ran, criticalityDiagnostics)
	}
}

func handleInitialContextSetupFailureMain(ran *context.AmfRan,
	ranUe *context.RanUe,
	pDUSessionResourceFailedToSetupList *ngapType.PDUSessionResourceFailedToSetupListCxtFail,
	cause *ngapType.Cause,
	criticalityDiagnostics *ngapType.CriticalityDiagnostics,
) {
	if cause != nil {
		printAndGetCause(ran, cause)
	}

	if criticalityDiagnostics != nil {
		printCriticalityDiagnostics(ran, criticalityDiagnostics)
	}

	if ranUe == nil {
		ran.Log.Error("ranUe is nil")
		return
	}

	amfUe := ranUe.AmfUe
	if amfUe == nil {
		ran.Log.Error("amfUe is nil")
		return
	}

	if pDUSessionResourceFailedToSetupList != nil {
		ranUe.Log.Infof("Send PDUSessionResourceSetupUnsuccessfulTransfer to SMF")

		for _, item := range pDUSessionResourceFailedToSetupList.List {
			pduSessionID := int32(item.PDUSessionID.Value)
			transfer := item.PDUSessionResourceSetupUnsuccessfulTransfer
			smContext, ok := amfUe.SmContextFindByPDUSessionID(pduSessionID)
			if !ok {
				ranUe.Log.Warnf("SmContext[PDU Session ID:%d] not found", pduSessionID)
				// TODO: Check if doing error handling here
				continue
			}
			_, _, _, err := consumer.GetConsumer().SendUpdateSmContextN2Info(amfUe, smContext,
				models.N2SmInfoType_PDU_RES_SETUP_FAIL, transfer)
			if err != nil {
				ranUe.Log.Errorf("SendUpdateSmContextN2Info[PDUSessionResourceSetupUnsuccessfulTransfer] Error: %+v", err)
			}

			// if response != nil && response.BinaryDataN2SmInformation != nil {
			// TODO: n2SmInfo send to RAN
			// } else if response == nil {
			// TODO: error handling
			// }
		}
	}
}

func handleUEContextReleaseRequestMain(ran *context.AmfRan,
	ranUe *context.RanUe,
	pDUSessionResourceList *ngapType.PDUSessionResourceListCxtRelReq,
	cause *ngapType.Cause,
) {
	causeGroup := ngapType.CausePresentRadioNetwork
	causeValue := ngapType.CauseRadioNetworkPresentUnspecified
	if cause != nil {
		causeGroup, causeValue = printAndGetCause(ran, cause)
	}

	amfUe := ranUe.AmfUe
	if amfUe != nil {
		if !isLatestAmfUe(amfUe) {
			amfUe.DetachRanUe(ran.AnType)
			ranUe.DetachAmfUe()
			gmm_common.StopAll5GSMMTimers(amfUe)
			causeValue = ngapType.CauseRadioNetworkPresentReleaseDueToNgranGeneratedReason
			ngap_message.SendUEContextReleaseCommand(ranUe, context.UeContextReleaseUeContext, causeGroup, causeValue)
			return
		}
		gmm_common.StopAll5GSMMTimers(amfUe)
		causeAll := context.CauseAll{
			NgapCause: &models.NgApCause{
				Group: int32(causeGroup),
				Value: int32(causeValue),
			},
		}
		if amfUe.State[ran.AnType].Is(context.Registered) {
			ranUe.Log.Info("Ue Context in GMM-Registered")
			if pDUSessionResourceList != nil {
				for _, pduSessionReourceItem := range pDUSessionResourceList.List {
					pduSessionID := int32(pduSessionReourceItem.PDUSessionID.Value)
					smContext, ok := amfUe.SmContextFindByPDUSessionID(pduSessionID)
					if !ok {
						ranUe.Log.Warnf("SmContext[PDU Session ID:%d] not found", pduSessionID)
						// TODO: Check if doing error handling here
						continue
					}
					rsp, _, _, err := consumer.GetConsumer().SendUpdateSmContextDeactivateUpCnxState(amfUe, smContext, causeAll)
					if err != nil {
						ranUe.Log.Errorf("Send Update SmContextDeactivate UpCnxState Error[%s]", err.Error())
					} else if rsp == nil {
						ranUe.Log.Errorln("Send Update SmContextDeactivate UpCnxState Error")
					}
				}
			}
		} else {
			ranUe.Log.Info("Ue Context in Non GMM-Registered")
			amfUe.SmContextList.Range(func(key, value interface{}) bool {
				smContext := value.(*context.SmContext)
				detail, err := consumer.GetConsumer().SendReleaseSmContextRequest(amfUe, smContext, &causeAll, "", nil)
				if err != nil {
					ranUe.Log.Errorf("Send ReleaseSmContextRequest Error[%s]", err.Error())
				} else if detail != nil {
					ranUe.Log.Errorf("Send ReleaseSmContextRequeste Error[%s]", detail.Cause)
				}
				return true
			})
			ngap_message.SendUEContextReleaseCommand(ranUe, context.UeContextReleaseUeContext, causeGroup, causeValue)
			// TODO: start timer to release RanUe context
			return
		}
	}
	ngap_message.SendUEContextReleaseCommand(ranUe, context.UeContextN2NormalRelease, causeGroup, causeValue)
	// TODO: start timer to release RanUe context
}

func handleUEContextModificationResponseMain(ran *context.AmfRan,
	ranUe *context.RanUe,
	rRCState *ngapType.RRCState,
	userLocationInformation *ngapType.UserLocationInformation,
	criticalityDiagnostics *ngapType.CriticalityDiagnostics,
) {
	if ranUe == nil {
		ran.Log.Error("ranUe is nil")
		return
	}

	if rRCState != nil {
		switch rRCState.Value {
		case ngapType.RRCStatePresentInactive:
			ranUe.Log.Trace("UE RRC State: Inactive")
		case ngapType.RRCStatePresentConnected:
			ranUe.Log.Trace("UE RRC State: Connected")
		}
	}

	if userLocationInformation != nil {
		ranUe.UpdateLocation(userLocationInformation)
	}

	if criticalityDiagnostics != nil {
		printCriticalityDiagnostics(ran, criticalityDiagnostics)
	}
}

func handleUEContextModificationFailureMain(ran *context.AmfRan,
	ranUe *context.RanUe,
	cause *ngapType.Cause,
	criticalityDiagnostics *ngapType.CriticalityDiagnostics,
) {
	if cause != nil {
		printAndGetCause(ran, cause)
	}

	if criticalityDiagnostics != nil {
		printCriticalityDiagnostics(ran, criticalityDiagnostics)
	}
}

func handleRRCInactiveTransitionReportMain(ran *context.AmfRan,
	ranUe *context.RanUe,
	rRCState *ngapType.RRCState,
	userLocationInformation *ngapType.UserLocationInformation,
) {
	if rRCState != nil {
		switch rRCState.Value {
		case ngapType.RRCStatePresentInactive:
			ran.Log.Trace("UE RRC State: Inactive")
		case ngapType.RRCStatePresentConnected:
			ran.Log.Trace("UE RRC State: Connected")
		}
	}
	ranUe.UpdateLocation(userLocationInformation)
}

func handleHandoverNotifyMain(ran *context.AmfRan,
	targetUe *context.RanUe,
	userLocationInformation *ngapType.UserLocationInformation,
) {
	targetUe.Log.Info("Handle Handover notification")

	if userLocationInformation != nil {
		targetUe.UpdateLocation(userLocationInformation)
	}
	amfUe := targetUe.AmfUe
	if amfUe == nil {
		business_metrics.IncrHoEventCounter(business_metrics.HANDOVER_TYPE_NGAP_VALUE, utils.FailureMetric,
			business_metrics.HANDOVER_AMF_UE_MISSING_ERR, targetUe.HandOverStartTime)
		ran.Log.Error("AmfUe is nil")
		return
	}
	sourceUe := targetUe.SourceUe
	if sourceUe == nil {
		// TODO: Send to S-AMF
		// Desciibed in (23.502 4.9.1.3.3) [conditional] 6a.Namf_Communication_N2InfoNotify.
		ran.Log.Error("N2 Handover between AMF has not been implemented yet")
		business_metrics.IncrHoEventCounter(business_metrics.HANDOVER_TYPE_NGAP_VALUE, utils.FailureMetric,
			business_metrics.HANDOVER_NOT_YET_IMPLEMENT_N2_HANDOVER_BETWEEN_AMF, targetUe.HandOverStartTime)
	} else {
		ran.Log.Info("Handle Handover notification Finshed")
		for _, pduSessionID := range targetUe.SuccessPduSessionId {
			smContext, ok := amfUe.SmContextFindByPDUSessionID(pduSessionID)
			if !ok {
				sourceUe.Log.Warnf("SmContext[PDU Session ID:%d] not found", pduSessionID)
				// TODO: Check if doing error handling here
				continue
			}
			_, _, _, err := consumer.GetConsumer().SendUpdateSmContextN2HandoverComplete(amfUe, smContext, "", nil)
			if err != nil {
				ran.Log.Errorf("Send UpdateSmContextN2HandoverComplete Error[%s]", err.Error())
			}
		}

		business_metrics.IncrHoEventCounter(business_metrics.HANDOVER_TYPE_NGAP_VALUE,
			utils.SuccessMetric,
			business_metrics.HANDOVER_EMPTY_CAUSE, targetUe.HandOverStartTime)
		gmm_common.AttachRanUeToAmfUeAndReleaseOldHandover(amfUe, sourceUe, targetUe)
	}

	// TODO: The UE initiates Mobility Registration Update procedure as described in clause 4.2.2.2.2.
}

// TS 23.502 4.9.1
func handlePathSwitchRequestMain(ran *context.AmfRan,
	rANUENGAPID *ngapType.RANUENGAPID,
	sourceAMFUENGAPID *ngapType.AMFUENGAPID,
	userLocationInformation *ngapType.UserLocationInformation,
	uESecurityCapabilities *ngapType.UESecurityCapabilities,
	pduSessionResourceToBeSwitchedInDLList *ngapType.PDUSessionResourceToBeSwitchedDLList,
	pduSessionResourceFailedToSetupList *ngapType.PDUSessionResourceFailedToSetupListPSReq,
) {
	xnHandoverStartTime := time.Now()
	business_metrics.IncrHoEventCounter(business_metrics.HANDOVER_TYPE_XN_VALUE,
		business_metrics.HANDOVER_EVENT_ATTEMPT_VALUE, business_metrics.HANDOVER_EMPTY_CAUSE, xnHandoverStartTime)

	ranUe := context.GetSelf().RanUeFindByAmfUeNgapID(sourceAMFUENGAPID.Value)
	if ranUe == nil {
		ran.Log.Errorf("Cannot find UE from sourceAMfUeNgapID[%d]", sourceAMFUENGAPID.Value)
		ngap_message.SendPathSwitchRequestFailure(ran, sourceAMFUENGAPID.Value, rANUENGAPID.Value,
			nil, nil, business_metrics.HANDOVER_RAN_UE_MISSING_ERR,
			xnHandoverStartTime)
		return
	}

	ran.Log.Tracef("AmfUeNgapID[%d] RanUeNgapID[%d]", ranUe.AmfUeNgapId, ranUe.RanUeNgapId)

	amfUe := ranUe.AmfUe
	if amfUe == nil {
		ranUe.Log.Error("AmfUe is nil")
		ngap_message.SendPathSwitchRequestFailure(ran, sourceAMFUENGAPID.Value, rANUENGAPID.Value,
			nil, nil, business_metrics.HANDOVER_AMF_UE_MISSING_ERR,
			xnHandoverStartTime)
		return
	}

	if amfUe.SecurityContextIsValid() {
		// Update NH
		amfUe.UpdateNH()
	} else {
		ranUe.Log.Errorf("No Security Context : SUPI[%s]", amfUe.Supi)
		ngap_message.SendPathSwitchRequestFailure(ran, sourceAMFUENGAPID.Value, rANUENGAPID.Value,
			nil, nil, business_metrics.HANDOVER_SECURITY_CONTEXT_MISSING_ERR,
			xnHandoverStartTime)
		return
	}

	if uESecurityCapabilities != nil {
		amfUe.UESecurityCapability.SetEA1_128_5G(uESecurityCapabilities.NRencryptionAlgorithms.Value.Bytes[0] & 0x80)
		amfUe.UESecurityCapability.SetEA2_128_5G(uESecurityCapabilities.NRencryptionAlgorithms.Value.Bytes[0] & 0x40)
		amfUe.UESecurityCapability.SetEA3_128_5G(uESecurityCapabilities.NRencryptionAlgorithms.Value.Bytes[0] & 0x20)
		amfUe.UESecurityCapability.SetIA1_128_5G(uESecurityCapabilities.NRintegrityProtectionAlgorithms.Value.Bytes[0] & 0x80)
		amfUe.UESecurityCapability.SetIA2_128_5G(uESecurityCapabilities.NRintegrityProtectionAlgorithms.Value.Bytes[0] & 0x40)
		amfUe.UESecurityCapability.SetIA3_128_5G(uESecurityCapabilities.NRintegrityProtectionAlgorithms.Value.Bytes[0] & 0x20)
		// not support any E-UTRA algorithms
	}

	if rANUENGAPID != nil {
		ranUe.RanUeNgapId = rANUENGAPID.Value
	}

	ranUe.UpdateLocation(userLocationInformation)

	var pduSessionResourceSwitchedList ngapType.PDUSessionResourceSwitchedList
	var pduSessionResourceReleasedListPSAck ngapType.PDUSessionResourceReleasedListPSAck
	var pduSessionResourceReleasedListPSFail ngapType.PDUSessionResourceReleasedListPSFail

	if pduSessionResourceToBeSwitchedInDLList != nil {
		ranUe.Log.Infof("Send PathSwitchRequestTransfer to SMF")
		for _, item := range pduSessionResourceToBeSwitchedInDLList.List {
			pduSessionID := int32(item.PDUSessionID.Value)
			transfer := item.PathSwitchRequestTransfer
			smContext, ok := amfUe.SmContextFindByPDUSessionID(pduSessionID)
			if !ok {
				ranUe.Log.Warnf("SmContext[PDU Session ID:%d] not found", pduSessionID)
				// TODO: Check if doing error handling here
				continue
			}
			response, errResponse, _, err := consumer.GetConsumer().SendUpdateSmContextXnHandover(amfUe, smContext,
				models.N2SmInfoType_PATH_SWITCH_REQ, transfer)
			if err != nil {
				ranUe.Log.Errorf("SendUpdateSmContextXnHandover[PathSwitchRequestTransfer] Error:\n%s", err.Error())
			}
			if response != nil && response.BinaryDataN2SmInformation != nil {
				pduSessionResourceSwitchedItem := ngapType.PDUSessionResourceSwitchedItem{}
				pduSessionResourceSwitchedItem.PDUSessionID.Value = int64(pduSessionID)
				pduSessionResourceSwitchedItem.PathSwitchRequestAcknowledgeTransfer = response.BinaryDataN2SmInformation
				pduSessionResourceSwitchedList.List = append(pduSessionResourceSwitchedList.List, pduSessionResourceSwitchedItem)
			}
			if errResponse != nil && errResponse.BinaryDataN2SmInformation != nil {
				pduSessionResourceReleasedItem := ngapType.PDUSessionResourceReleasedItemPSFail{}
				pduSessionResourceReleasedItem.PDUSessionID.Value = int64(pduSessionID)
				pduSessionResourceReleasedItem.PathSwitchRequestUnsuccessfulTransfer = errResponse.BinaryDataN2SmInformation
				pduSessionResourceReleasedListPSFail.List = append(pduSessionResourceReleasedListPSFail.List,
					pduSessionResourceReleasedItem)
			}
		}
	}

	if pduSessionResourceFailedToSetupList != nil {
		ranUe.Log.Infof("Send PathSwitchRequestSetupFailedTransfer to SMF")
		for _, item := range pduSessionResourceFailedToSetupList.List {
			pduSessionID := int32(item.PDUSessionID.Value)
			transfer := item.PathSwitchRequestSetupFailedTransfer
			smContext, ok := amfUe.SmContextFindByPDUSessionID(pduSessionID)
			if !ok {
				ranUe.Log.Warnf("SmContext[PDU Session ID:%d] not found", pduSessionID)
				// TODO: Check if doing error handling here
				continue
			}
			response, errResponse, _, err := consumer.GetConsumer().SendUpdateSmContextXnHandoverFailed(amfUe, smContext,
				models.N2SmInfoType_PATH_SWITCH_SETUP_FAIL, transfer)
			if err != nil {
				ranUe.Log.Errorf("SendUpdateSmContextXnHandoverFailed[PathSwitchRequestSetupFailedTransfer] Error: %+v", err)
			}
			if response != nil && response.BinaryDataN2SmInformation != nil {
				pduSessionResourceReleasedItem := ngapType.PDUSessionResourceReleasedItemPSAck{}
				pduSessionResourceReleasedItem.PDUSessionID.Value = int64(pduSessionID)
				pduSessionResourceReleasedItem.PathSwitchRequestUnsuccessfulTransfer = response.BinaryDataN2SmInformation
				pduSessionResourceReleasedListPSAck.List = append(pduSessionResourceReleasedListPSAck.List,
					pduSessionResourceReleasedItem)
			}
			if errResponse != nil && errResponse.BinaryDataN2SmInformation != nil {
				pduSessionResourceReleasedItem := ngapType.PDUSessionResourceReleasedItemPSFail{}
				pduSessionResourceReleasedItem.PDUSessionID.Value = int64(pduSessionID)
				pduSessionResourceReleasedItem.PathSwitchRequestUnsuccessfulTransfer = errResponse.BinaryDataN2SmInformation
				pduSessionResourceReleasedListPSFail.List = append(pduSessionResourceReleasedListPSFail.List,
					pduSessionResourceReleasedItem)
			}
		}
	}

	// TS 23.502 4.9.1.2.2 step 7: send ack to Target NG-RAN. If none of the requested PDU Sessions have been switched
	// successfully, the AMF shall send an N2 Path Switch Request Failure message to the Target NG-RAN
	if len(pduSessionResourceSwitchedList.List) > 0 {
		// TODO: set newSecurityContextIndicator to true if there is a new security context
		err := ranUe.SwitchToRan(ran, rANUENGAPID.Value)
		if err != nil {
			ranUe.Log.Error(err.Error())
			business_metrics.IncrHoEventCounter(business_metrics.HANDOVER_TYPE_XN_VALUE, utils.FailureMetric,
				business_metrics.HANDOVER_SWITCH_RAN_ERR, xnHandoverStartTime)
			return
		}
		ngap_message.SendPathSwitchRequestAcknowledge(ranUe, pduSessionResourceSwitchedList,
			pduSessionResourceReleasedListPSAck, false, nil, nil, nil, xnHandoverStartTime)
	} else if len(pduSessionResourceReleasedListPSFail.List) > 0 {
		ngap_message.SendPathSwitchRequestFailure(ran, sourceAMFUENGAPID.Value, rANUENGAPID.Value,
			&pduSessionResourceReleasedListPSFail, nil, business_metrics.HANDOVER_PDU_SESSION_RES_REL_LIST_ERR,
			xnHandoverStartTime)
		// Can iterate through the list of pduSession and increment
	} else {
		// TODO: change the cause error
		ngap_message.SendPathSwitchRequestFailure(ran, sourceAMFUENGAPID.Value, rANUENGAPID.Value,
			nil, nil, business_metrics.HANDOVER_EMPTY_CAUSE,
			xnHandoverStartTime)
	}
}

func handleHandoverRequestAcknowledgeMain(ran *context.AmfRan,
	targetUe *context.RanUe,
	rANUENGAPID *ngapType.RANUENGAPID,
	pDUSessionResourceAdmittedList *ngapType.PDUSessionResourceAdmittedList,
	pDUSessionResourceFailedToSetupListHOAck *ngapType.PDUSessionResourceFailedToSetupListHOAck,
	targetToSourceTransparentContainer *ngapType.TargetToSourceTransparentContainer,
	criticalityDiagnostics *ngapType.CriticalityDiagnostics,
) {
	hoFailCause := ""

	defer func(hoFailCause *string) {
		if utils.ReadStringPtr(hoFailCause) != "" {
			business_metrics.IncrHoEventCounter(business_metrics.HANDOVER_TYPE_NGAP_VALUE,
				utils.FailureMetric, utils.ReadStringPtr(hoFailCause),
				targetUe.HandOverStartTime)
		}
	}(&hoFailCause)

	if criticalityDiagnostics != nil {
		printCriticalityDiagnostics(ran, criticalityDiagnostics)
	}

	if targetUe == nil {
		hoFailCause = business_metrics.HANDOVER_TARGET_UE_MISSING_ERR
		ran.Log.Errorf("Target Ue is missing")
		return
	}

	if rANUENGAPID != nil {
		targetUe.RanUeNgapId = rANUENGAPID.Value
		ran.RanUeList.Store(targetUe.RanUeNgapId, targetUe)
	}
	ran.Log.Debugf("Target Ue RanUeNgapID[%d] AmfUeNgapID[%d]", targetUe.RanUeNgapId, targetUe.AmfUeNgapId)

	amfUe := targetUe.AmfUe
	if amfUe == nil {
		hoFailCause = business_metrics.HANDOVER_TARGET_UE_MISSING_ERR
		targetUe.Log.Error("amfUe is nil")
		return
	}

	var pduSessionResourceHandoverList ngapType.PDUSessionResourceHandoverList
	var pduSessionResourceToReleaseList ngapType.PDUSessionResourceToReleaseListHOCmd

	// describe in 23.502 4.9.1.3.2 step11
	if pDUSessionResourceAdmittedList != nil {
		targetUe.Log.Infof("Send HandoverRequestAcknowledgeTransfer to SMF")
		for _, item := range pDUSessionResourceAdmittedList.List {
			pduSessionID := int32(item.PDUSessionID.Value)
			transfer := item.HandoverRequestAcknowledgeTransfer
			smContext, ok := amfUe.SmContextFindByPDUSessionID(pduSessionID)
			if !ok {
				targetUe.Log.Warnf("SmContext[PDU Session ID:%d] not found", pduSessionID)
				// TODO: Check if doing error handling here
				continue
			}
			resp, errResponse, problemDetails, err := consumer.GetConsumer().SendUpdateSmContextN2HandoverPrepared(amfUe,
				smContext, models.N2SmInfoType_HANDOVER_REQ_ACK, transfer)
			if err != nil {
				targetUe.Log.Errorf("Send HandoverRequestAcknowledgeTransfer error: %v", err)
			}
			if problemDetails != nil {
				targetUe.Log.Warnf("ProblemDetails[status: %d, Cause: %s]", problemDetails.Status, problemDetails.Cause)
			}
			if resp != nil && resp.BinaryDataN2SmInformation != nil {
				handoverItem := ngapType.PDUSessionResourceHandoverItem{}
				handoverItem.PDUSessionID = item.PDUSessionID
				handoverItem.HandoverCommandTransfer = resp.BinaryDataN2SmInformation
				pduSessionResourceHandoverList.List = append(pduSessionResourceHandoverList.List, handoverItem)
				targetUe.SuccessPduSessionId = append(targetUe.SuccessPduSessionId, pduSessionID)
			}
			if errResponse != nil && errResponse.BinaryDataN2SmInformation != nil {
				releaseItem := ngapType.PDUSessionResourceToReleaseItemHOCmd{}
				releaseItem.PDUSessionID = item.PDUSessionID
				releaseItem.HandoverPreparationUnsuccessfulTransfer = errResponse.BinaryDataN2SmInformation
				pduSessionResourceToReleaseList.List = append(pduSessionResourceToReleaseList.List, releaseItem)
			}
		}
	}

	if pDUSessionResourceFailedToSetupListHOAck != nil {
		targetUe.Log.Infof("Send HandoverResourceAllocationUnsuccessfulTransfer to SMF")
		for _, item := range pDUSessionResourceFailedToSetupListHOAck.List {
			pduSessionID := int32(item.PDUSessionID.Value)
			transfer := item.HandoverResourceAllocationUnsuccessfulTransfer
			smContext, ok := amfUe.SmContextFindByPDUSessionID(pduSessionID)
			if !ok {
				targetUe.Log.Warnf("SmContext[PDU Session ID:%d] not found", pduSessionID)
				// TODO: Check if doing error handling here
				continue
			}
			_, _, problemDetails, err := consumer.GetConsumer().SendUpdateSmContextN2HandoverPrepared(amfUe, smContext,
				models.N2SmInfoType_HANDOVER_RES_ALLOC_FAIL, transfer)
			if err != nil {
				targetUe.Log.Errorf("Send HandoverResourceAllocationUnsuccessfulTransfer error: %v", err)
			}
			if problemDetails != nil {
				targetUe.Log.Warnf("ProblemDetails[status: %d, Cause: %s]", problemDetails.Status, problemDetails.Cause)
			}
		}
	}

	sourceUe := targetUe.SourceUe
	if sourceUe == nil {
		// TODO: Send Namf_Communication_CreateUEContext Response to S-AMF
		ran.Log.Error("handover between different Ue has not been implement yet")
		var ueContextCreatedData models.UeContextCreatedData
		ueContextCreatedData.UeContext.Supi = amfUe.Supi
		ueContextCreatedData.UeContext.SupiUnauthInd = amfUe.UnauthenticatedSupi
		if amfUe.Gpsi != "" {
			ueContextCreatedData.UeContext.GpsiList = append(ueContextCreatedData.UeContext.GpsiList, amfUe.Gpsi)
		}
		if amfUe.Pei != "" {
			ueContextCreatedData.UeContext.Pei = amfUe.Pei
		}
		if amfUe.UdmGroupId != "" {
			ueContextCreatedData.UeContext.UdmGroupId = amfUe.UdmGroupId
		}
		if amfUe.AusfGroupId != "" {
			ueContextCreatedData.UeContext.AusfGroupId = amfUe.AusfGroupId
		}
		if amfUe.AccessAndMobilitySubscriptionData != nil {
			if amfUe.AccessAndMobilitySubscriptionData.SubscribedUeAmbr != nil {
				ueContextCreatedData.UeContext.SubUeAmbr = &models.Ambr{
					Uplink:   amfUe.AccessAndMobilitySubscriptionData.SubscribedUeAmbr.Uplink,
					Downlink: amfUe.AccessAndMobilitySubscriptionData.SubscribedUeAmbr.Downlink,
				}
			}
			if amfUe.AccessAndMobilitySubscriptionData.RfspIndex != 0 {
				ueContextCreatedData.UeContext.SubRfsp = amfUe.AccessAndMobilitySubscriptionData.RfspIndex
			}
		}
		if amfUe.PcfId != "" {
			ueContextCreatedData.UeContext.PcfId = amfUe.PcfId
		}
		if amfUe.AmPolicyUri != "" {
			ueContextCreatedData.UeContext.PcfAmPolicyUri = amfUe.AmPolicyUri
		}
		for _, eventSub := range amfUe.EventSubscriptionsInfo {
			if eventSub.EventSubscription != nil {
				ueContextCreatedData.UeContext.EventSubscriptionList = append(
					ueContextCreatedData.UeContext.EventSubscriptionList, *eventSub.EventSubscription)
			}
		}
		if amfUe.TraceData != nil {
			ueContextCreatedData.UeContext.TraceData = amfUe.TraceData
		}

		ueContextCreatedData.TargetToSourceData.NgapIeType = models.AmfCommunicationNgapIeType_TAR_TO_SRC_CONTAINER
		ueContextCreatedData.TargetToSourceData.NgapData.ContentId = "N2InfoContent"

		for _, pduSessionResourceHandoverItem := range pduSessionResourceHandoverList.List {
			ueContextCreatedData.PduSessionList = append(ueContextCreatedData.PduSessionList, models.N2SmInformation{
				PduSessionId: int32(pduSessionResourceHandoverItem.PDUSessionID.Value),
			})
		}

		resp201 := models.CreateUeContextResponse201{
			JsonData:                &ueContextCreatedData,
			BinaryDataN2Information: targetToSourceTransparentContainer.Value,
		}

		amfSelf := amfUe.ServingAMF()
		pendingHOResponseChan := make(chan context.PendingHandoverResponse)
		value, loaded := amfSelf.PendingHandovers.LoadOrStore(amfUe.Supi, pendingHOResponseChan)
		if loaded {
			pendingHOResponseChan = value.(chan context.PendingHandoverResponse)
		}
		pendingHOResponseChan <- context.PendingHandoverResponse{
			Response201: &resp201,
		}
	} else {
		ran.Log.Tracef("Source: RanUeNgapID[%d] AmfUeNgapID[%d]", sourceUe.RanUeNgapId, sourceUe.AmfUeNgapId)
		ran.Log.Tracef("Target: RanUeNgapID[%d] AmfUeNgapID[%d]", targetUe.RanUeNgapId, targetUe.AmfUeNgapId)
		if len(pduSessionResourceHandoverList.List) == 0 {
			targetUe.Log.Info("Handle Handover Preparation Failure [HoFailure In Target5GC NgranNode Or TargetSystem]")
			cause := &ngapType.Cause{
				Present: ngapType.CausePresentRadioNetwork,
				RadioNetwork: &ngapType.CauseRadioNetwork{
					Value: ngapType.CauseRadioNetworkPresentHoFailureInTarget5GCNgranNodeOrTargetSystem,
				},
			}
			ngap_message.SendHandoverPreparationFailure(sourceUe, *cause, nil)
			hoFailCause = ngap.GetCauseErrorStr(cause)
			return
		}
		ngap_message.SendHandoverCommand(sourceUe, pduSessionResourceHandoverList, pduSessionResourceToReleaseList,
			*targetToSourceTransparentContainer, nil)
	}
}

func handleHandoverFailureMain(ran *context.AmfRan,
	targetUe *context.RanUe,
	cause *ngapType.Cause,
	criticalityDiagnostics *ngapType.CriticalityDiagnostics,
) {
	causePresent := ngapType.CausePresentRadioNetwork
	causeValue := ngapType.CauseRadioNetworkPresentHoFailureInTarget5GCNgranNodeOrTargetSystem
	if cause != nil {
		causePresent, causeValue = printAndGetCause(ran, cause)
	}

	if criticalityDiagnostics != nil {
		printCriticalityDiagnostics(ran, criticalityDiagnostics)
	}

	if targetUe == nil {
		ran.Log.Errorf("Target Ue is missing")
		business_metrics.IncrHoEventCounter(business_metrics.HANDOVER_TYPE_NGAP_VALUE,
			utils.FailureMetric, ngap.GetCauseErrorStr(cause), time.Time{})
		return
	}

	business_metrics.IncrHoEventCounter(business_metrics.HANDOVER_TYPE_NGAP_VALUE,
		utils.FailureMetric, ngap.GetCauseErrorStr(cause), targetUe.HandOverStartTime)

	targetUe.Log.Info("Handle Handover Failure")

	sourceUe := targetUe.SourceUe
	if sourceUe == nil {
		// TODO: handle N2 Handover between AMF
		ran.Log.Error("N2 Handover between AMF has not been implemented yet")
	} else {
		amfUe := targetUe.AmfUe
		if amfUe != nil {
			amfUe.SmContextList.Range(func(key, value interface{}) bool {
				pduSessionID := key.(int32)
				smContext := value.(*context.SmContext)
				causeAll := context.CauseAll{
					NgapCause: &models.NgApCause{
						Group: int32(causePresent),
						Value: int32(causeValue),
					},
				}
				_, _, _, err := consumer.GetConsumer().SendUpdateSmContextN2HandoverCanceled(amfUe, smContext, causeAll)
				if err != nil {
					ran.Log.Errorf("Send UpdateSmContextN2HandoverCanceled Error for pduSessionID[%d]", pduSessionID)
				}
				return true
			})
		}
		sendCause := cause
		if sendCause == nil {
			sendCause = &ngapType.Cause{
				Present: ngapType.CausePresentRadioNetwork,
				RadioNetwork: &ngapType.CauseRadioNetwork{
					Value: ngapType.CauseRadioNetworkPresentHoFailureInTarget5GCNgranNodeOrTargetSystem,
				},
			}
		}
		ngap_message.SendHandoverPreparationFailure(sourceUe, *sendCause, criticalityDiagnostics)
	}

	ngap_message.SendUEContextReleaseCommand(targetUe, context.UeContextReleaseHandover, causePresent, causeValue)
}

func handleHandoverRequiredMain(ran *context.AmfRan,
	sourceUe *context.RanUe,
	handoverType *ngapType.HandoverType,
	cause *ngapType.Cause,
	targetID *ngapType.TargetID,
	pDUSessionResourceListHORqd *ngapType.PDUSessionResourceListHORqd,
	sourceToTargetTransparentContainer *ngapType.SourceToTargetTransparentContainer,
) {
	sourceUe.HandOverStartTime = time.Now()
	hoFailCause := ""

	business_metrics.IncrHoEventCounter(business_metrics.HANDOVER_TYPE_NGAP_VALUE,
		business_metrics.HANDOVER_EVENT_ATTEMPT_VALUE, business_metrics.HANDOVER_EMPTY_CAUSE, sourceUe.HandOverStartTime)

	defer func(hoFailCause *string) {
		if utils.ReadStringPtr(hoFailCause) != "" {
			business_metrics.IncrHoEventCounter(business_metrics.HANDOVER_TYPE_NGAP_VALUE, utils.FailureMetric,
				utils.ReadStringPtr(hoFailCause), sourceUe.HandOverStartTime)
		}
	}(&hoFailCause)

	amfUe := sourceUe.AmfUe

	if amfUe == nil {
		hoFailCause = business_metrics.HANDOVER_AMF_UE_MISSING_ERR
		ran.Log.Error("Cannot find amfUE from sourceUE")
		return
	}

	if targetID.Present != ngapType.TargetIDPresentTargetRANNodeID {
		hoFailCause = business_metrics.HANDOVER_TARGET_ID_NOT_SUPPORTED_ERR
		ran.Log.Errorf("targetID type[%d] is not supported", targetID.Present)
		return
	}

	amfUe.SetOnGoing(sourceUe.Ran.AnType, &context.OnGoing{
		Procedure: context.OnGoingProcedureN2Handover,
	})
	if !amfUe.SecurityContextIsValid() {
		sourceUe.Log.Info("Handle Handover Preparation Failure [Authentication Failure]")
		cause = &ngapType.Cause{
			Present: ngapType.CausePresentNas,
			Nas: &ngapType.CauseNas{
				Value: ngapType.CauseNasPresentAuthenticationFailure,
			},
		}
		hoFailCause = ngap.GetCauseErrorStr(cause)
		ngap_message.SendHandoverPreparationFailure(sourceUe, *cause, nil)
		return
	}
	aMFSelf := context.GetSelf()
	targetRanNodeId := ngapConvert.RanIdToModels(targetID.TargetRANNodeID.GlobalRANNodeID)
	targetRan, ok := aMFSelf.AmfRanFindByRanID(targetRanNodeId)
	if !ok {
		// [todo] add metric for different amf
		// handover between different AMF
		sourceUe.Log.Warnf("Handover required : cannot find target Ran Node Id[%+v] in this AMF", targetRanNodeId)
		sourceUe.Log.Error("Handover between different AMF has not been implemented yet")
<<<<<<< HEAD
=======
		hoFailCause = business_metrics.HANDOVER_BETWEEN_DIFFERENT_AMF_NOT_SUPPORTED
		return
>>>>>>> f2a5096a
		// TODO: Send to T-AMF
		// Described in (23.502 4.9.1.3.2) step 3.Namf_Communication_CreateUEContext Request
		var ueContextCreateData models.UeContextCreateData
		ueContextCreateData.UeContext.Supi = amfUe.Supi
		ueContextCreateData.UeContext.SupiUnauthInd = amfUe.UnauthenticatedSupi
		ueContextCreateData.UeContext.UdmGroupId = amfUe.UdmGroupId
		ueContextCreateData.UeContext.AusfGroupId = amfUe.AusfGroupId
		ueContextCreateData.UeContext.RestrictedPrimaryRatList[0] = amfUe.RatType

		ueContextCreateData.TargetId.RanNodeId = &targetRanNodeId
		ueContextCreateData.TargetId.Tai = &amfUe.Tai

		ueContextCreateData.PduSessionList = make([]models.N2SmInformation, 0)
		for _, pDUSessionResourceHoItem := range pDUSessionResourceListHORqd.List {
			pduSessionID := int32(pDUSessionResourceHoItem.PDUSessionID.Value)
			smContext, okSmContextFindByPDUSessionID := amfUe.SmContextFindByPDUSessionID(pduSessionID)
			if !okSmContextFindByPDUSessionID {
				sourceUe.Log.Warnf("SmContext[PDU Session ID:%d] not found", pduSessionID)
				// TODO: Check if doing error handling here
				continue
			}
			snssai := smContext.Snssai()
			ueContextCreateData.PduSessionList = append(ueContextCreateData.PduSessionList, models.N2SmInformation{
				PduSessionId: pduSessionID,
				SNssai:       &snssai,
			})
		}

		ueContextCreateData.SourceToTargetData.NgapIeType = models.AmfCommunicationNgapIeType_HANDOVER_REQUIRED
		ueContextCreateData.SourceToTargetData.NgapData.ContentId = "N2SmInfo"

		ueContextCreateData.N2NotifyUri = ""
		ueContextCreatedData, targetToSourceTransparentContainer,
			problemDetails, err := consumer.GetConsumer().CreateUEContextRequest(amfUe, ueContextCreateData)

		if problemDetails != nil {
			// get UeContextCreateError (HANDOVER FAILURE) from target AMF.
			// Send Handover Preparation Failure to source RAN (described in TS 38.413 8.4.1.3).
			sourceUe.Log.Info("Handle Handover Preparation Failure [HoFailure In Target5GC NgranNode Or TargetSystem]")
			cause = &ngapType.Cause{
				Present: ngapType.CausePresentRadioNetwork,
				RadioNetwork: &ngapType.CauseRadioNetwork{
					Value: ngapType.CauseRadioNetworkPresentHoFailureInTarget5GCNgranNodeOrTargetSystem,
				},
			}
			ngap_message.SendHandoverPreparationFailure(sourceUe, *cause, nil)
			return
		} else if err != nil {
			// error occurred in S-AMF.
			sourceUe.Log.Errorf("CreateUEContextRequest Error in source AMF: %s", err.Error())
			cause = &ngapType.Cause{
				Present: ngapType.CausePresentRadioNetwork,
				RadioNetwork: &ngapType.CauseRadioNetwork{
					Value: ngapType.CauseRadioNetworkPresentUnspecified,
				},
			}
			ngap_message.SendHandoverPreparationFailure(sourceUe, *cause, nil)
		} else {
			// Get UeContextCreatedData from T-AMF.
			// Send HandoverCommand to S-RAN.
			var pduSessionResourceHandoverList ngapType.PDUSessionResourceHandoverList
			var pduSessionResourceToReleaseList ngapType.PDUSessionResourceToReleaseListHOCmd

			for _, N2SmInfo := range ueContextCreatedData.PduSessionList {
				var item ngapType.PDUSessionResourceHandoverItem
				item.PDUSessionID.Value = int64(N2SmInfo.PduSessionId)
			}

			ngap_message.SendHandoverCommand(sourceUe, pduSessionResourceHandoverList, pduSessionResourceToReleaseList,
				*targetToSourceTransparentContainer, nil)
			/*
				// describe in 23.502 4.9.1.3.2 step11
				if pDUSessionResourceAdmittedList != nil {
					targetUe.Log.Infof("Send HandoverRequestAcknowledgeTransfer to SMF")
					for _, item := range pDUSessionResourceAdmittedList.List { /*
							pduSessionID := int32(item.PDUSessionID.Value)
							transfer := item.HandoverRequestAcknowledgeTransfer
							smContext, ok := amfUe.SmContextFindByPDUSessionID(pduSessionID)
							if !ok {
								targetUe.Log.Warnf("SmContext[PDU Session ID:%d] not found", pduSessionID)
								// TODO: Check if doing error handling here
								continue
							}
						resp, errResponse, problemDetails, err := consumer.GetConsumer().SendUpdateSmContextN2HandoverPrepared(amfUe,
							smContext, models.N2SmInfoType_HANDOVER_REQ_ACK, transfer)
						if err != nil {
							targetUe.Log.Errorf("Send HandoverRequestAcknowledgeTransfer error: %v", err)
						}
						if problemDetails != nil {
							targetUe.Log.Warnf("ProblemDetails[status: %d, Cause: %s]", problemDetails.Status, problemDetails.Cause)
						}
						if resp != nil && resp.BinaryDataN2SmInformation != nil {
							handoverItem := ngapType.PDUSessionResourceHandoverItem{}
							handoverItem.PDUSessionID = item.PDUSessionID
							handoverItem.HandoverCommandTransfer = resp.BinaryDataN2SmInformation
							pduSessionResourceHandoverList.List = append(pduSessionResourceHandoverList.List, handoverItem)
							targetUe.SuccessPduSessionId = append(targetUe.SuccessPduSessionId, pduSessionID)
						}
						if errResponse != nil && errResponse.BinaryDataN2SmInformation != nil {
							releaseItem := ngapType.PDUSessionResourceToReleaseItemHOCmd{}
							releaseItem.PDUSessionID = item.PDUSessionID
							releaseItem.HandoverPreparationUnsuccessfulTransfer = errResponse.BinaryDataN2SmInformation
							pduSessionResourceToReleaseList.List = append(pduSessionResourceToReleaseList.List, releaseItem)
						}
					}
				}

				if pDUSessionResourceFailedToSetupListHOAck != nil {
					targetUe.Log.Infof("Send HandoverResourceAllocationUnsuccessfulTransfer to SMF")
					for _, item := range pDUSessionResourceFailedToSetupListHOAck.List {
						pduSessionID := int32(item.PDUSessionID.Value)
						transfer := item.HandoverResourceAllocationUnsuccessfulTransfer
						smContext, ok := amfUe.SmContextFindByPDUSessionID(pduSessionID)
						if !ok {
							targetUe.Log.Warnf("SmContext[PDU Session ID:%d] not found", pduSessionID)
							// TODO: Check if doing error handling here
							continue
						}
						_, _, problemDetails, err := consumer.GetConsumer().SendUpdateSmContextN2HandoverPrepared(amfUe, smContext,
							models.N2SmInfoType_HANDOVER_RES_ALLOC_FAIL, transfer)
						if err != nil {
							targetUe.Log.Errorf("Send HandoverResourceAllocationUnsuccessfulTransfer error: %v", err)
						}
						if problemDetails != nil {
							targetUe.Log.Warnf("ProblemDetails[status: %d, Cause: %s]", problemDetails.Status, problemDetails.Cause)
						}
					}
				}

				sourceUe := targetUe.SourceUe
				if sourceUe == nil {
					// TODO: Send Namf_Communication_CreateUEContext Response to S-AMF
					ran.Log.Error("handover between different Ue has not been implement yet")
				} else {
					ran.Log.Tracef("Source: RanUeNgapID[%d] AmfUeNgapID[%d]", sourceUe.RanUeNgapId, sourceUe.AmfUeNgapId)
					ran.Log.Tracef("Target: RanUeNgapID[%d] AmfUeNgapID[%d]", targetUe.RanUeNgapId, targetUe.AmfUeNgapId)
					if len(pduSessionResourceHandoverList.List) == 0 {
						targetUe.Log.Info("Handle Handover Preparation Failure [HoFailure In Target5GC NgranNode Or TargetSystem]")
						cause := &ngapType.Cause{
							Present: ngapType.CausePresentRadioNetwork,
							RadioNetwork: &ngapType.CauseRadioNetwork{
								Value: ngapType.CauseRadioNetworkPresentHoFailureInTarget5GCNgranNodeOrTargetSystem,
							},
						}
						ngap_message.SendHandoverPreparationFailure(sourceUe, *cause, nil)
						return
					}
					ngap_message.SendHandoverCommand(sourceUe, pduSessionResourceHandoverList, pduSessionResourceToReleaseList,
						*targetToSourceTransparentContainer, nil)
				} */
		}
	} else {
		// Handover in same AMF
		sourceUe.HandOverType.Value = handoverType.Value
		tai := ngapConvert.TaiToModels(targetID.TargetRANNodeID.SelectedTAI)
		targetId := models.NgRanTargetId{
			RanNodeId: &targetRanNodeId,
			Tai:       &tai,
		}

		var pduSessionReqList ngapType.PDUSessionResourceSetupListHOReq

		if pDUSessionResourceListHORqd != nil {
			sourceUe.Log.Infof("Send HandoverRequiredTransfer to SMF")
			for _, pDUSessionResourceHoItem := range pDUSessionResourceListHORqd.List {
				pduSessionID := int32(pDUSessionResourceHoItem.PDUSessionID.Value)
				smContext, okSmContextFindByPDUSessionID := amfUe.SmContextFindByPDUSessionID(pduSessionID)
				if !okSmContextFindByPDUSessionID {
					sourceUe.Log.Warnf("SmContext[PDU Session ID:%d] not found", pduSessionID)
					// TODO: Check if doing error handling here
					continue
				}

				response, _, _, err := consumer.GetConsumer().SendUpdateSmContextN2HandoverPreparing(amfUe, smContext,
					models.N2SmInfoType_HANDOVER_REQUIRED, pDUSessionResourceHoItem.HandoverRequiredTransfer, "", &targetId)
				if err != nil {
					sourceUe.Log.Errorf("consumer.GetConsumer().SendUpdateSmContextN2HandoverPreparing Error: %+v", err)
				}
				if response == nil {
					sourceUe.Log.Errorf("SendUpdateSmContextN2HandoverPreparing Error for pduSessionID[%d]", pduSessionID)
					continue
				} else if response.BinaryDataN2SmInformation != nil {
					ngap_message.AppendPDUSessionResourceSetupListHOReq(&pduSessionReqList, pduSessionID,
						smContext.Snssai(), response.BinaryDataN2SmInformation)
				}
			}
		}
		if len(pduSessionReqList.List) == 0 {
			sourceUe.Log.Info("Handle Handover Preparation Failure [HoFailure In Target5GC NgranNode Or TargetSystem]")
			cause = &ngapType.Cause{
				Present: ngapType.CausePresentRadioNetwork,
				RadioNetwork: &ngapType.CauseRadioNetwork{
					Value: ngapType.CauseRadioNetworkPresentHoFailureInTarget5GCNgranNodeOrTargetSystem,
				},
			}
			hoFailCause = ngap.GetCauseErrorStr(cause)
			ngap_message.SendHandoverPreparationFailure(sourceUe, *cause, nil)
			return
		}
		// Update NH
		amfUe.UpdateNH()
		if cause == nil {
			sourceUe.Log.Warnf("Cause is nil")
			cause = &ngapType.Cause{
				Present: ngapType.CausePresentMisc,
				Misc: &ngapType.CauseMisc{
					Value: ngapType.CauseMiscPresentUnspecified,
				},
			}
		}
		ngap_message.SendHandoverRequest(sourceUe, targetRan, *cause, pduSessionReqList,
			*sourceToTargetTransparentContainer, false)
	}
}

func handleHandoverCancelMain(ran *context.AmfRan,
	sourceUe *context.RanUe,
	cause *ngapType.Cause,
) {
	causePresent := ngapType.CausePresentRadioNetwork
	causeValue := ngapType.CauseRadioNetworkPresentHoFailureInTarget5GCNgranNodeOrTargetSystem
	if cause != nil {
		causePresent, causeValue = printAndGetCause(ran, cause)
	}
	targetUe := sourceUe.TargetUe
	if targetUe == nil {
		// Described in (23.502 4.11.1.2.3) step 2
		// Todo : send to T-AMF invoke Namf_UeContextReleaseRequest(targetUe)
		ran.Log.Error("N2 Handover between AMF has not been implemented yet")
	} else {
		ran.Log.Tracef("Target : RAN_UE_NGAP_ID[%d] AMF_UE_NGAP_ID[%d]", targetUe.RanUeNgapId, targetUe.AmfUeNgapId)
		amfUe := sourceUe.AmfUe
		if amfUe != nil {
			amfUe.SmContextList.Range(func(key, value interface{}) bool {
				pduSessionID := key.(int32)
				smContext := value.(*context.SmContext)
				causeAll := context.CauseAll{
					NgapCause: &models.NgApCause{
						Group: int32(causePresent),
						Value: int32(causeValue),
					},
				}
				_, _, _, err := consumer.GetConsumer().SendUpdateSmContextN2HandoverCanceled(amfUe, smContext, causeAll)
				if err != nil {
					sourceUe.Log.Errorf("Send UpdateSmContextN2HandoverCanceled Error for pduSessionID[%d]", pduSessionID)
				}
				return true
			})
		}
		ngap_message.SendUEContextReleaseCommand(targetUe, context.UeContextReleaseHandover, causePresent, causeValue)
		ngap_message.SendHandoverCancelAcknowledge(sourceUe, nil)
	}
}

func handleUplinkRANStatusTransferMain(ran *context.AmfRan,
	ranUe *context.RanUe,
) {
	amfUe := ranUe.AmfUe
	if amfUe == nil {
		ranUe.Log.Error("AmfUe is nil")
		return
	}
	// send to T-AMF using N1N2MessageTransfer (R16)
}

func handleNASNonDeliveryIndicationMain(ran *context.AmfRan,
	ranUe *context.RanUe,
	nASPDU *ngapType.NASPDU,
	cause *ngapType.Cause,
) {
	if cause != nil {
		printAndGetCause(ran, cause)
	}

	if nASPDU != nil {
		amf_nas.HandleNAS(ranUe, ngapType.ProcedureCodeNASNonDeliveryIndication, nASPDU.Value, false)
	}
}

func handleRANConfigurationUpdateMain(ran *context.AmfRan,
	supportedTAList *ngapType.SupportedTAList,
) {
	var cause ngapType.Cause

	if supportedTAList != nil {
		for i := 0; i < len(supportedTAList.List); i++ {
			supportedTAItem := supportedTAList.List[i]
			tac := hex.EncodeToString(supportedTAItem.TAC.Value)
			capOfSupportTai := cap(ran.SupportedTAList)
			for j := 0; j < len(supportedTAItem.BroadcastPLMNList.List); j++ {
				supportedTAI := context.NewSupportedTAI()
				supportedTAI.Tai.Tac = tac
				broadcastPLMNItem := supportedTAItem.BroadcastPLMNList.List[j]
				plmnId := ngapConvert.PlmnIdToModels(broadcastPLMNItem.PLMNIdentity)
				supportedTAI.Tai.PlmnId = &plmnId
				capOfSNssaiList := cap(supportedTAI.SNssaiList)
				for k := 0; k < len(broadcastPLMNItem.TAISliceSupportList.List); k++ {
					tAISliceSupportItem := broadcastPLMNItem.TAISliceSupportList.List[k]
					if len(supportedTAI.SNssaiList) < capOfSNssaiList {
						supportedTAI.SNssaiList = append(supportedTAI.SNssaiList, ngapConvert.SNssaiToModels(tAISliceSupportItem.SNSSAI))
					} else {
						break
					}
				}
				ran.Log.Tracef("PLMN_ID[MCC:%s MNC:%s] TAC[%s]", plmnId.Mcc, plmnId.Mnc, tac)
				if len(ran.SupportedTAList) < capOfSupportTai {
					ran.SupportedTAList = append(ran.SupportedTAList, supportedTAI)
				} else {
					break
				}
			}
		}
	}

	if len(ran.SupportedTAList) == 0 {
		ran.Log.Warn("RanConfigurationUpdate failure: No supported TA exist in RanConfigurationUpdate")
		cause.Present = ngapType.CausePresentMisc
		cause.Misc = &ngapType.CauseMisc{
			Value: ngapType.CauseMiscPresentUnspecified,
		}
	} else {
		var found bool
		for i, tai := range ran.SupportedTAList {
			if context.InTaiList(tai.Tai, context.GetSelf().SupportTaiLists) {
				ran.Log.Tracef("SERVED_TAI_INDEX[%d]", i)
				found = true
				break
			}
		}
		if !found {
			ran.Log.Warn("RanConfigurationUpdate failure: Cannot find Served TAI in AMF")
			cause.Present = ngapType.CausePresentMisc
			cause.Misc = &ngapType.CauseMisc{
				Value: ngapType.CauseMiscPresentUnknownPLMN,
			}
		}
	}

	if cause.Present == ngapType.CausePresentNothing {
		ran.Log.Info("Handle RanConfigurationUpdateAcknowledge")
		ngap_message.SendRanConfigurationUpdateAcknowledge(ran, nil)
	} else {
		ran.Log.Info("Handle RanConfigurationUpdateAcknowledgeFailure")
		ngap_message.SendRanConfigurationUpdateFailure(ran, cause, nil)
	}
}

func handleUplinkRANConfigurationTransferMain(ran *context.AmfRan,
	sONConfigurationTransferUL *ngapType.SONConfigurationTransfer,
) {
	if sONConfigurationTransferUL != nil {
		targetRanNodeID := ngapConvert.RanIdToModels(sONConfigurationTransferUL.TargetRANNodeID.GlobalRANNodeID)

		if targetRanNodeID.GNbId.GNBValue != "" {
			ran.Log.Tracef("targerRanID [%s]", targetRanNodeID.GNbId.GNBValue)
		}

		aMFSelf := context.GetSelf()

		targetRan, ok := aMFSelf.AmfRanFindByRanID(targetRanNodeID)
		if !ok {
			ran.Log.Warn("targetRan is nil")
		}

		ngap_message.SendDownlinkRanConfigurationTransfer(targetRan, sONConfigurationTransferUL)
	}
}

func handleUplinkUEAssociatedNRPPaTransportMain(ran *context.AmfRan,
	ranUe *context.RanUe,
	routingID *ngapType.RoutingID,
) {
	ranUe.RoutingID = hex.EncodeToString(routingID.Value)

	// TODO: Forward NRPPaPDU to LMF
}

func handleUplinkNonUEAssociatedNRPPaTransportMain(ran *context.AmfRan,
	routingID *ngapType.RoutingID,
	nRPPaPDU *ngapType.NRPPaPDU,
) {
	// Forward routingID to LMF
	// Described in (23.502 4.13.5.6)

	// TODO: Forward NRPPaPDU to LMF
}

func handleLocationReportMain(ran *context.AmfRan,
	ranUe *context.RanUe,
	userLocationInformation *ngapType.UserLocationInformation,
	uEPresenceInAreaOfInterestList *ngapType.UEPresenceInAreaOfInterestList,
	locationReportingRequestType *ngapType.LocationReportingRequestType,
) {
	ranUe.UpdateLocation(userLocationInformation)

	if locationReportingRequestType != nil {
		ranUe.Log.Tracef("Report Area[%d]", locationReportingRequestType.ReportArea.Value)

		switch locationReportingRequestType.EventType.Value {
		case ngapType.EventTypePresentDirect:
			ranUe.Log.Trace("To report directly")

		case ngapType.EventTypePresentChangeOfServeCell:
			ranUe.Log.Trace("To report upon change of serving cell")

		case ngapType.EventTypePresentUePresenceInAreaOfInterest:
			ranUe.Log.Trace("To report UE presence in the area of interest")
			if uEPresenceInAreaOfInterestList != nil {
				for _, uEPresenceInAreaOfInterestItem := range uEPresenceInAreaOfInterestList.List {
					uEPresence := uEPresenceInAreaOfInterestItem.UEPresence.Value
					referenceID := uEPresenceInAreaOfInterestItem.LocationReportingReferenceID.Value

					for _, AOIitem := range locationReportingRequestType.AreaOfInterestList.List {
						if referenceID == AOIitem.LocationReportingReferenceID.Value {
							ran.Log.Tracef("uEPresence[%d], presence AOI ReferenceID[%d]", uEPresence, referenceID)
						}
					}
				}
			}

		case ngapType.EventTypePresentStopChangeOfServeCell:
			ranUe.Log.Trace("To stop reporting at change of serving cell")
			ngap_message.SendLocationReportingControl(ranUe, nil, 0, locationReportingRequestType.EventType)
			// TODO: Clear location report

		case ngapType.EventTypePresentStopUePresenceInAreaOfInterest:
			ranUe.Log.Trace("To stop reporting UE presence in the area of interest")
			ranUe.Log.Tracef("ReferenceID To Be Canceled[%d]",
				locationReportingRequestType.LocationReportingReferenceIDToBeCancelled.Value)
			// TODO: Clear location report

		case ngapType.EventTypePresentCancelLocationReportingForTheUe:
			ranUe.Log.Trace("To cancel location reporting for the UE")
			// TODO: Clear location report
		}
	}
}

func handleUERadioCapabilityInfoIndicationMain(ran *context.AmfRan,
	ranUe *context.RanUe,
	uERadioCapability *ngapType.UERadioCapability,
	uERadioCapabilityForPaging *ngapType.UERadioCapabilityForPaging,
) {
	amfUe := ranUe.AmfUe

	if amfUe == nil {
		ranUe.Log.Errorln("amfUe is nil")
		return
	}
	if uERadioCapability != nil {
		amfUe.UeRadioCapability = hex.EncodeToString(uERadioCapability.Value)
	}
	if uERadioCapabilityForPaging != nil {
		amfUe.UeRadioCapabilityForPaging = &context.UERadioCapabilityForPaging{}
		if uERadioCapabilityForPaging.UERadioCapabilityForPagingOfNR != nil {
			amfUe.UeRadioCapabilityForPaging.NR = hex.EncodeToString(
				uERadioCapabilityForPaging.UERadioCapabilityForPagingOfNR.Value)
		}
		if uERadioCapabilityForPaging.UERadioCapabilityForPagingOfEUTRA != nil {
			amfUe.UeRadioCapabilityForPaging.EUTRA = hex.EncodeToString(
				uERadioCapabilityForPaging.UERadioCapabilityForPagingOfEUTRA.Value)
		}
	}

	// TS 38.413 8.14.1.2/TS 23.502 4.2.8a step5/TS 23.501, clause 5.4.4.1.
	// send its most up to date UE Radio Capability information to the RAN in the N2 REQUEST message.
}

func handleAMFConfigurationUpdateFailureMain(ran *context.AmfRan,
	cause *ngapType.Cause,
	criticalityDiagnostics *ngapType.CriticalityDiagnostics,
) {
	if cause != nil {
		printAndGetCause(ran, cause)
	}

	//	TODO: Time To Wait

	if criticalityDiagnostics != nil {
		printCriticalityDiagnostics(ran, criticalityDiagnostics)
	}
}

func handleAMFConfigurationUpdateAcknowledgeMain(ran *context.AmfRan,
	criticalityDiagnostics *ngapType.CriticalityDiagnostics,
) {
	if criticalityDiagnostics != nil {
		printCriticalityDiagnostics(ran, criticalityDiagnostics)
	}
}

func handleErrorIndicationMain(ran *context.AmfRan,
	aMFUENGAPID *ngapType.AMFUENGAPID,
	rANUENGAPID *ngapType.RANUENGAPID,
	cause *ngapType.Cause,
	criticalityDiagnostics *ngapType.CriticalityDiagnostics,
) {
	ran.Log.Infof("Handle Error Indication: RAN_UE_NGAP_ID:%v AMF_UE_NGAP_ID:%v", rANUENGAPID, aMFUENGAPID)

	if cause == nil && criticalityDiagnostics == nil {
		ran.Log.Error("[ErrorIndication] both Cause IE and CriticalityDiagnostics IE are nil, should have at least one")
		return
	}

	if cause != nil {
		printAndGetCause(ran, cause)
	}

	if criticalityDiagnostics != nil {
		printCriticalityDiagnostics(ran, criticalityDiagnostics)
	}

	// TODO: handle error based on cause/criticalityDiagnostics

	if cause != nil &&
		cause.Present == ngapType.CausePresentRadioNetwork &&
		(cause.RadioNetwork.Value == ngapType.CauseRadioNetworkPresentUnknownLocalUENGAPID ||
			cause.RadioNetwork.Value == ngapType.CauseRadioNetworkPresentInconsistentRemoteUENGAPID) {
		// Implement invalid AP ID behavior in TS 38.413
		// These is in "10.6 Handling of AP ID" in TS 38.413
		//  > if this message is not the last message for this UE-associated logical connection, the node
		//  > shall initiate an Error Indication procedure with inclusion of the received AP ID(s) from the
		//  > peer node and an appropriate cause value. Both nodes shall initiate a local release of any
		//  > established UE-associated logical connection (for the same NG interface) having the erroneous
		//  > AP ID as either the local or remote identifier.
		// So we think that these Cause codes that represent incorrect AP ID(s) need to trigger local release.
		if aMFUENGAPID != nil {
			ranUe := context.GetSelf().RanUeFindByAmfUeNgapID(aMFUENGAPID.Value)
			if ranUe != nil && ranUe.Ran == ran {
				removeRanUeByInvalidId(ran, ranUe, fmt.Sprintf("ErrorIndication (AmfUeNgapID: %d)", aMFUENGAPID.Value))
			}
		}
		if rANUENGAPID != nil {
			ranUe := ran.RanUeFindByRanUeNgapID(rANUENGAPID.Value)
			removeRanUeByInvalidId(ran, ranUe, fmt.Sprintf("ErrorIndication (RanUeNgapID: %d)", rANUENGAPID.Value))
		}
	}
}

func handleCellTrafficTraceMain(ran *context.AmfRan,
	ranUe *context.RanUe,
	nGRANTraceID *ngapType.NGRANTraceID,
	nGRANCGI *ngapType.NGRANCGI,
	traceCollectionEntityIPAddress *ngapType.TransportLayerAddress,
) {
	if nGRANTraceID != nil {
		ranUe.Trsr = hex.EncodeToString(nGRANTraceID.Value[6:])

		ranUe.Log.Tracef("TRSR[%s]", ranUe.Trsr)
	}

	if nGRANCGI != nil {
		switch nGRANCGI.Present {
		case ngapType.NGRANCGIPresentNRCGI:
			plmnID := ngapConvert.PlmnIdToModels(nGRANCGI.NRCGI.PLMNIdentity)
			cellID := ngapConvert.BitStringToHex(&nGRANCGI.NRCGI.NRCellIdentity.Value)
			ranUe.Log.Debugf("NRCGI[plmn: %s, cellID: %s]", plmnID, cellID)
		case ngapType.NGRANCGIPresentEUTRACGI:
			plmnID := ngapConvert.PlmnIdToModels(nGRANCGI.EUTRACGI.PLMNIdentity)
			cellID := ngapConvert.BitStringToHex(&nGRANCGI.EUTRACGI.EUTRACellIdentity.Value)
			ranUe.Log.Debugf("EUTRACGI[plmn: %s, cellID: %s]", plmnID, cellID)
		}
	}

	if traceCollectionEntityIPAddress != nil {
		tceIpv4, tceIpv6 := ngapConvert.IPAddressToString(*traceCollectionEntityIPAddress)
		if tceIpv4 != "" {
			ranUe.Log.Debugf("TCE IP Address[v4: %s]", tceIpv4)
		}
		if tceIpv6 != "" {
			ranUe.Log.Debugf("TCE IP Address[v6: %s]", tceIpv6)
		}
	}

	// TODO: TS 32.422 4.2.2.10
	// When AMF receives this new NG signaling message containing the Trace Recording Session Reference (TRSR)
	// and Trace Reference (TR), the AMF shall look up the SUPI/IMEI(SV) of the given call from its database and
	// shall send the SUPI/IMEI(SV) numbers together with the Trace Recording Session Reference and Trace Reference
	// to the Trace Collection Entity.
}

func printAndGetCause(ran *context.AmfRan, cause *ngapType.Cause) (present int, value aper.Enumerated) {
	present = cause.Present
	switch cause.Present {
	case ngapType.CausePresentRadioNetwork:
		ran.Log.Warnf("Cause RadioNetwork[%d]", cause.RadioNetwork.Value)
		value = cause.RadioNetwork.Value
	case ngapType.CausePresentTransport:
		ran.Log.Warnf("Cause Transport[%d]", cause.Transport.Value)
		value = cause.Transport.Value
	case ngapType.CausePresentProtocol:
		ran.Log.Warnf("Cause Protocol[%d]", cause.Protocol.Value)
		value = cause.Protocol.Value
	case ngapType.CausePresentNas:
		ran.Log.Warnf("Cause Nas[%d]", cause.Nas.Value)
		value = cause.Nas.Value
	case ngapType.CausePresentMisc:
		ran.Log.Warnf("Cause Misc[%d]", cause.Misc.Value)
		value = cause.Misc.Value
	default:
		ran.Log.Errorf("Invalid Cause group[%d]", cause.Present)
	}
	return
}

func printCriticalityDiagnostics(ran *context.AmfRan, criticalityDiagnostics *ngapType.CriticalityDiagnostics) {
	ran.Log.Trace("Criticality Diagnostics")

	if criticalityDiagnostics.ProcedureCriticality != nil {
		switch criticalityDiagnostics.ProcedureCriticality.Value {
		case ngapType.CriticalityPresentReject:
			ran.Log.Trace("Procedure Criticality: Reject")
		case ngapType.CriticalityPresentIgnore:
			ran.Log.Trace("Procedure Criticality: Ignore")
		case ngapType.CriticalityPresentNotify:
			ran.Log.Trace("Procedure Criticality: Notify")
		}
	}

	if criticalityDiagnostics.IEsCriticalityDiagnostics != nil {
		for _, ieCriticalityDiagnostics := range criticalityDiagnostics.IEsCriticalityDiagnostics.List {
			ran.Log.Tracef("IE ID: %d", ieCriticalityDiagnostics.IEID.Value)

			switch ieCriticalityDiagnostics.IECriticality.Value {
			case ngapType.CriticalityPresentReject:
				ran.Log.Trace("Criticality Reject")
			case ngapType.CriticalityPresentNotify:
				ran.Log.Trace("Criticality Notify")
			}

			switch ieCriticalityDiagnostics.TypeOfError.Value {
			case ngapType.TypeOfErrorPresentNotUnderstood:
				ran.Log.Trace("Type of error: Not understood")
			case ngapType.TypeOfErrorPresentMissing:
				ran.Log.Trace("Type of error: Missing")
			}
		}
	}
}

func buildCriticalityDiagnostics(
	procedureCode *int64,
	triggeringMessage *aper.Enumerated,
	procedureCriticality *aper.Enumerated,
	iesCriticalityDiagnostics *ngapType.CriticalityDiagnosticsIEList) (
	criticalityDiagnostics ngapType.CriticalityDiagnostics,
) {
	if procedureCode != nil {
		criticalityDiagnostics.ProcedureCode = new(ngapType.ProcedureCode)
		criticalityDiagnostics.ProcedureCode.Value = *procedureCode
	}

	if triggeringMessage != nil {
		criticalityDiagnostics.TriggeringMessage = new(ngapType.TriggeringMessage)
		criticalityDiagnostics.TriggeringMessage.Value = *triggeringMessage
	}

	if procedureCriticality != nil {
		criticalityDiagnostics.ProcedureCriticality = new(ngapType.Criticality)
		criticalityDiagnostics.ProcedureCriticality.Value = *procedureCriticality
	}

	if iesCriticalityDiagnostics != nil {
		criticalityDiagnostics.IEsCriticalityDiagnostics = iesCriticalityDiagnostics
	}

	return criticalityDiagnostics
}

func buildCriticalityDiagnosticsIEItem(ieCriticality aper.Enumerated, ieID int64, typeOfErr aper.Enumerated) (
	item ngapType.CriticalityDiagnosticsIEItem,
) {
	item = ngapType.CriticalityDiagnosticsIEItem{
		IECriticality: ngapType.Criticality{
			Value: ieCriticality,
		},
		IEID: ngapType.ProtocolIEID{
			Value: ieID,
		},
		TypeOfError: ngapType.TypeOfError{
			Value: typeOfErr,
		},
	}

	return item
}

func isLatestAmfUe(amfUe *context.AmfUe) bool {
	if latestAmfUe, ok := context.GetSelf().AmfUeFindByUeContextID(amfUe.Supi); ok {
		if amfUe == latestAmfUe {
			return true
		}
	}
	return false
}

func removeRanUeByInvalidId(ran *context.AmfRan, ranUe *context.RanUe, reason string) {
	if ranUe == nil {
		return
	}

	ranUe.Log.Errorf("Remove RanUe by %s", reason)
	amfUe := ranUe.AmfUe
	if amfUe != nil && amfUe.RanUe[ran.AnType] == ranUe {
		if amfUe.T3550 != nil {
			amfUe.State[ranUe.Ran.AnType].Set(context.Registered)
		}
		gmm_common.StopAll5GSMMTimers(amfUe)
		amfUe.DetachRanUe(ran.AnType)
	}
	ranUe.DetachAmfUe()
	if err := ranUe.Remove(); err != nil {
		ran.Log.Errorf("Remove ranUe error: %s", err)
	}
}

// Implementation "10.6 Handling of AP ID" in TS 38.413
// This function is implementation of these sentences.
//
//	> a local release of any established UE-associated logical connection (for the same NG interface)
//	> having the erroneous AP ID as either the local or remote identifier.
func removeRanUeByInvalidUE(ran *context.AmfRan, aMFUENGAPID *ngapType.AMFUENGAPID, rANUENGAPID *ngapType.RANUENGAPID) {
	if aMFUENGAPID != nil {
		ranUe := context.GetSelf().RanUeFindByAmfUeNgapID(aMFUENGAPID.Value)
		if ranUe != nil && ranUe.Ran == ran {
			removeRanUeByInvalidId(ran, ranUe, fmt.Sprintf("Invalid UE ID (AmfUeNgapID: %d)", aMFUENGAPID.Value))
		}
	}
	if rANUENGAPID != nil {
		ranUe := ran.RanUeFindByRanUeNgapID(rANUENGAPID.Value)
		removeRanUeByInvalidId(ran, ranUe, fmt.Sprintf("Invalid UE ID (RanUeNgapID: %d)", rANUENGAPID.Value))
	}
}

// Implementation "10.6 Handling of AP ID" in TS 38.413
//
// firstReturnedMessage: This argument is true in case of the search for “first returned message”.
// sendErrorIndication: If this is true, this function sends the ErrorIndication message for
// invalid AP ID. In case of “last message”, this argument muse be set false.
func ranUeFind(ran *context.AmfRan,
	aMFUENGAPID *ngapType.AMFUENGAPID, rANUENGAPID *ngapType.RANUENGAPID,
	firstReturnedMessage bool, sendErrorIndication bool,
) (ranUe *context.RanUe, err error) {
	if ran == nil {
		return nil, fmt.Errorf("ran is nil")
	}
	if aMFUENGAPID == nil {
		return nil, fmt.Errorf("AmfUeNgapID is nil")
	}
	var rANUENGAPID_string string
	if rANUENGAPID == nil {
		rANUENGAPID_string = "none"
	} else {
		rANUENGAPID_string = fmt.Sprintf("%d", rANUENGAPID.Value)
	}

	ranUe = context.GetSelf().RanUeFindByAmfUeNgapID(aMFUENGAPID.Value)
	if ranUe == nil {
		cause := &ngapType.Cause{
			Present: ngapType.CausePresentRadioNetwork,
			RadioNetwork: &ngapType.CauseRadioNetwork{
				Value: ngapType.CauseRadioNetworkPresentUnknownLocalUENGAPID,
			},
		}
		if sendErrorIndication {
			ngap_message.SendErrorIndication(ran, aMFUENGAPID, rANUENGAPID, cause, nil)
		}
		removeRanUeByInvalidUE(ran, aMFUENGAPID, rANUENGAPID)
		return nil, fmt.Errorf("no RanUe Context[AmfUeNgapID: %d, RanUeNgapID: %s]",
			aMFUENGAPID.Value, rANUENGAPID_string)
	}
	if ranUe.Ran != ran {
		cause := &ngapType.Cause{
			Present: ngapType.CausePresentRadioNetwork,
			RadioNetwork: &ngapType.CauseRadioNetwork{
				Value: ngapType.CauseRadioNetworkPresentUnknownLocalUENGAPID,
			},
		}
		if sendErrorIndication {
			ngap_message.SendErrorIndication(ran, aMFUENGAPID, rANUENGAPID, cause, nil)
		}
		removeRanUeByInvalidUE(ran, aMFUENGAPID, rANUENGAPID)
		return nil, fmt.Errorf("RanUe Context is not in Ran[AmfUeNgapID: %d, RanUeNgapID: %s]",
			aMFUENGAPID.Value, rANUENGAPID_string)
	}

	if rANUENGAPID == nil || firstReturnedMessage {
		if ranUe.RanUeNgapId != context.RanUeNgapIdUnspecified {
			cause := &ngapType.Cause{
				Present: ngapType.CausePresentRadioNetwork,
				RadioNetwork: &ngapType.CauseRadioNetwork{
					Value: ngapType.CauseRadioNetworkPresentInconsistentRemoteUENGAPID,
				},
			}
			if sendErrorIndication {
				ngap_message.SendErrorIndication(ran, aMFUENGAPID, rANUENGAPID, cause, nil)
			}
			removeRanUeByInvalidUE(ran, aMFUENGAPID, rANUENGAPID)
			return nil, fmt.Errorf("first returned message, but local RanUeNgapID is exist"+
				"[AmfUeNgapID: %d, remote RanUeNgapID: %s, local RanUeNgapID: %d]",
				aMFUENGAPID.Value, rANUENGAPID_string, ranUe.RanUeNgapId)
		}
	} else {
		if ranUe.RanUeNgapId != rANUENGAPID.Value {
			cause := &ngapType.Cause{
				Present: ngapType.CausePresentRadioNetwork,
				RadioNetwork: &ngapType.CauseRadioNetwork{
					Value: ngapType.CauseRadioNetworkPresentInconsistentRemoteUENGAPID,
				},
			}
			if sendErrorIndication {
				ngap_message.SendErrorIndication(ran, aMFUENGAPID, rANUENGAPID, cause, nil)
			}
			removeRanUeByInvalidUE(ran, aMFUENGAPID, rANUENGAPID)
			return nil, fmt.Errorf("inconsistent RanUe ID[AmfUeNgapID: %d, remote RanUeNgapID: %s, local RanUeNgapID: %d]",
				aMFUENGAPID.Value, rANUENGAPID_string, ranUe.RanUeNgapId)
		}
	}
	return ranUe, err
}<|MERGE_RESOLUTION|>--- conflicted
+++ resolved
@@ -1698,11 +1698,9 @@
 		// handover between different AMF
 		sourceUe.Log.Warnf("Handover required : cannot find target Ran Node Id[%+v] in this AMF", targetRanNodeId)
 		sourceUe.Log.Error("Handover between different AMF has not been implemented yet")
-<<<<<<< HEAD
-=======
+
 		hoFailCause = business_metrics.HANDOVER_BETWEEN_DIFFERENT_AMF_NOT_SUPPORTED
 		return
->>>>>>> f2a5096a
 		// TODO: Send to T-AMF
 		// Described in (23.502 4.9.1.3.2) step 3.Namf_Communication_CreateUEContext Request
 		var ueContextCreateData models.UeContextCreateData
